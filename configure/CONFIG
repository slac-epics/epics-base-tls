#*************************************************************************
<<<<<<< HEAD
# Copyright (c) 2010 UChicago Argonne LLC, as Operator of Argonne
=======
# Copyright (c) 2013 UChicago Argonne LLC, as Operator of Argonne
>>>>>>> 30090918
#     National Laboratory.
# Copyright (c) 2002 The Regents of the University of California, as
#     Operator of Los Alamos National Laboratory.
# EPICS BASE is distributed subject to a Software License Agreement found
<<<<<<< HEAD
# in file LICENSE that is included with this distribution. 
#*************************************************************************
#
#  $Revision-Id$
=======
# in the file LICENSE that is included with this distribution.
#*************************************************************************
#
#  $Revision-Id$

>>>>>>> 30090918
#
#  Common build definitions
#

ifneq ($(wildcard $(TOP)/configure/CONFIG_BASE_VERSION),)
EPICS_BASE = $(INSTALL_LOCATION)
CONFIG = $(TOP)/configure
BASE_TOP=YES
else
CONFIG ?= $(EPICS_BASE)/configure
endif

# Provide a default if the user hasn't set EPICS_HOST_ARCH
ifeq ($(origin EPICS_HOST_ARCH), undefined)
# NB: Must use a simply expanded variable here for performance:
EPICS_HOST_ARCH := $(shell $(CONFIG)/../startup/EpicsHostArch.pl)
endif
#

-include $(CONFIG)/RELEASE
-include $(CONFIG)/RELEASE.$(EPICS_HOST_ARCH)
-include $(CONFIG)/RELEASE.$(EPICS_HOST_ARCH).Common
ifdef T_A
-include $(CONFIG)/RELEASE.Common.$(T_A)
-include $(CONFIG)/RELEASE.$(EPICS_HOST_ARCH).$(T_A)
endif

include $(CONFIG)/CONFIG_COMMON
include $(CONFIG)/CONFIG_FILE_TYPE

#  Base-specific build options
#
include $(CONFIG)/CONFIG_BASE

#  Site-specific build options
#
include $(CONFIG)/CONFIG_SITE

#  Version numbering
#
include $(CONFIG)/CONFIG_BASE_VERSION

#  Host architecture specific definitions
#
include $(CONFIG)/os/CONFIG.$(EPICS_HOST_ARCH).Common
-include $(CONFIG)/os/CONFIG_SITE.$(EPICS_HOST_ARCH).Common

ifdef T_A

#  Cross compile specific definitions
#
ifneq ($(EPICS_HOST_ARCH),$(T_A))
include $(CONFIG)/CONFIG.CrossCommon
endif

#  Target architecture specific definitions
#
-include $(CONFIG)/os/CONFIG.Common.$(T_A)

#  Host-Target architecture specific definitions
#
-include $(CONFIG)/os/CONFIG.$(EPICS_HOST_ARCH).$(T_A)

#  RELEASE file specific definitions
#
ifneq ($(CONFIG),$(TOP)/configure)
-include $(CONFIG)/CONFIG_APP_INCLUDE
endif

#  Site specific target and host-target definitions
#
-include $(CONFIG)/os/CONFIG_SITE.Common.$(T_A)
-include $(CONFIG)/os/CONFIG_SITE.$(EPICS_HOST_ARCH).$(T_A)

# Include <top>/cfg/CONFIG* definitions from tops defined in RELEASE* files
#
ifneq ($(CONFIG),$(TOP)/configure)
RELEASE_TOPS := $(shell $(CONVERTRELEASE) -T $(TOP) releaseTops)
RELEASE_CFG_CONFIGS = $(foreach top, $(RELEASE_TOPS), $(wildcard $($(top))/cfg/CONFIG*))
ifneq ($(RELEASE_CFG_CONFIGS),)
include $(RELEASE_CFG_CONFIGS)
endif
endif

# Include $(INSTALL_CFG)/CONFIG* definitions
#
TOP_CFG_CONFIGS = $(wildcard $(INSTALL_CFG)/CONFIG*)
ifneq ($(TOP_CFG_CONFIGS),)
include $(TOP_CFG_CONFIGS)
endif

endif # ifdef T_A

#  User specific definitions
#
-include $(HOME)/configure/CONFIG_USER
-include $(HOME)/configure/CONFIG_USER.$(EPICS_HOST_ARCH)
ifdef T_A
-include $(HOME)/configure/CONFIG_USER.Common.$(T_A)
-include $(HOME)/configure/CONFIG_USER.$(EPICS_HOST_ARCH).$(T_A)
<<<<<<< HEAD
endif
=======
endif
>>>>>>> 30090918
<|MERGE_RESOLUTION|>--- conflicted
+++ resolved
@@ -1,25 +1,14 @@
 #*************************************************************************
-<<<<<<< HEAD
-# Copyright (c) 2010 UChicago Argonne LLC, as Operator of Argonne
-=======
 # Copyright (c) 2013 UChicago Argonne LLC, as Operator of Argonne
->>>>>>> 30090918
 #     National Laboratory.
 # Copyright (c) 2002 The Regents of the University of California, as
 #     Operator of Los Alamos National Laboratory.
 # EPICS BASE is distributed subject to a Software License Agreement found
-<<<<<<< HEAD
-# in file LICENSE that is included with this distribution. 
-#*************************************************************************
-#
-#  $Revision-Id$
-=======
 # in the file LICENSE that is included with this distribution.
 #*************************************************************************
 #
 #  $Revision-Id$
 
->>>>>>> 30090918
 #
 #  Common build definitions
 #
@@ -120,8 +109,4 @@
 ifdef T_A
 -include $(HOME)/configure/CONFIG_USER.Common.$(T_A)
 -include $(HOME)/configure/CONFIG_USER.$(EPICS_HOST_ARCH).$(T_A)
-<<<<<<< HEAD
 endif
-=======
-endif
->>>>>>> 30090918
