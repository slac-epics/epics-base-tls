--- conflicted
+++ resolved
@@ -20,13 +20,6 @@
 endif
 
 # Provide a default if the user hasn't set EPICS_HOST_ARCH
-<<<<<<< HEAD
-ifeq ($(strip $(EPICS_HOST_ARCH)),)
-  # NB: We must set the environment variable for submodules to include
-  # the correct modules/RELEASE.<host>.local file to set EPICS_BASE,
-  # they can't do this for themselves since CONFIG is relative to it:
-  export EPICS_HOST_ARCH := $(shell $(CONFIG)/../startup/EpicsHostArch.pl)
-=======
 #
 ifeq ($(origin EPICS_HOST_ARCH), undefined)
   # Bootstrapping ...
@@ -35,7 +28,6 @@
   # NB: We use a simply expanded variable here for performance:
   export EPICS_HOST_ARCH := $(shell perl $(EHA))
   EHA :=
->>>>>>> 94ebd0fe
 endif
 
 -include $(CONFIG)/RELEASE
