--- conflicted
+++ resolved
@@ -53,13 +53,10 @@
 #---------------------------------------------------------------
 # Where to find the installed build tools
 #   Windows does not like commands with relative paths starting ../
+#   but the Perl scripts in TOP/src/tools are OK
 
-<<<<<<< HEAD
 TOOLS = $(abspath $(EPICS_BASE_HOST_BIN))
-=======
-TOOLS = $(EPICS_BASE_HOST_BIN)
-FIND_TOOL = $(firstword $(wildcard $$(TOOLS)/$(1) $(TOP)/src/tools/$(1)))
->>>>>>> 84e74d09
+FIND_TOOL = $(firstword $(wildcard $(TOOLS)/$(1) $(TOP)/src/tools/$(1)))
 
 #---------------------------------------------------------------
 # Epics base build tools and tool flags
