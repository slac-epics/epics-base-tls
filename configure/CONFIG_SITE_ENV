--- conflicted
+++ resolved
@@ -24,42 +24,6 @@
 
 #  Site-specific environment settings
 
-<<<<<<< HEAD
-# Time service:
-# EPICS_TIMEZONE
-#	Local timezone info for vxWorks and RTEMS.  The format is
-#	    <name>::<minutesWest>:<startDST>:<endDST>
-#	where <name> is only used by strftime() for %Z conversions,
-#	and <startDST> and <endDST> are mmddhh - that is month,day,hour
-#	e.g. for ANL in 2018: EPICS_TIMEZONE=CUS::360:031102:110402
-#	The future dates below assume the rules don't get changed;
-#	see http://www.timeanddate.com/time/dst/2018.html to check.
-#
-#	DST for 2019  US: Mar 10 - Nov 03
-#	              EU: Mar 31 - Oct 27
-EPICS_TIMEZONE = CUS::360:031002:110302
-#EPICS_TIMEZONE = MET::-60:033102:102703
-#
-#	DST for 2020  US: Mar 08 - Nov 01
-#	              EU: Mar 29 - Oct 25
-#EPICS_TIMEZONE = CUS::360:030802:110102
-#EPICS_TIMEZONE = MET::-60:032902:102503
-#
-#	DST for 2021  US: Mar 14 - Nov 07
-#	              EU: Mar 28 - Oct 31
-#EPICS_TIMEZONE = CUS::360:031402:110702
-#EPICS_TIMEZONE = MET::-60:032802:103103
-#
-#	DST for 2022  US: Mar 13 - Nov 06
-#	              EU: Mar 27 - Oct 30
-#EPICS_TIMEZONE = CUS::360:031302:110602
-#EPICS_TIMEZONE = MET::-60:032702:103003
-#
-#	DST for 2023  US: Mar 13 - Nov 06
-#	              EU: Mar 27 - Oct 30
-#EPICS_TIMEZONE = CUS::360:031202:110502
-#EPICS_TIMEZONE = MET::-60:032602:102903
-=======
 ## Time service:
 # EPICS_TZ
 #       Local timezone rules for vxWorks and RTEMS. The value follows the Posix
@@ -95,8 +59,6 @@
 # US Hawaiian Standard Time, no DST:
 #EPICS_TZ = "HST10"
 
->>>>>>> ed9d7550
-
 # EPICS_TS_NTP_INET
 #	NTP time server ip address for VxWorks and RTEMS.
 #	IOC will use its boot host if this is not set.
