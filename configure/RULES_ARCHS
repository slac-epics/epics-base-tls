--- conflicted
+++ resolved
@@ -14,13 +14,7 @@
 ACTIONS += build
 ACTIONS += install
 ACTIONS += buildInstall
-<<<<<<< HEAD
-ACTIONS += runtests tapfiles
-=======
-ACTIONS += browse
 ACTIONS += runtests tapfiles junitfiles
-#ACTIONS += rebuild
->>>>>>> b7b3dd2b
 
 actionArchTargets = $(foreach action, $(ACTIONS), \
     $(addprefix $(action)$(DIVIDER), $(BUILD_ARCHS)))
