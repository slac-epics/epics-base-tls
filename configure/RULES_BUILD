--- conflicted
+++ resolved
@@ -317,14 +317,10 @@
 	@$(RM) $@
 	$(MUNCH_CMD)
 
-<<<<<<< HEAD
 #---------------------------------------------------------------
 # Automated testing
 
-runtests: $(TESTSCRIPTS_$(BUILD_CLASS))
-=======
 runtests: $(TESTSCRIPTS)
->>>>>>> c93c7b5e
 	-$(PERL) -MTest::Harness -e 'runtests @ARGV if @ARGV;' $^
 
 testspec: $(TESTSCRIPTS)
