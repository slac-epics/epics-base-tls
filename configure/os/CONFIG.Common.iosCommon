--- conflicted
+++ resolved
@@ -50,24 +50,20 @@
 
 #-------------------------------------------------------
 # Compiler definitions:
-<<<<<<< HEAD
-#   Use clang instead of gcc
-CC = $(GNU_BIN)/clang
-CCC = $(GNU_BIN)/clang++
-CMPLR_CLASS = clang
-GNU_LDLIBS_YES =
-=======
 
 CC_GNU  = gcc
 CCC_GNU = g++
+CMPLR_CLASS_GNU = gcc
 CC_LLVM  = llvm-gcc
 CCC_LLVM = llvm-g++
+CMPLR_CLASS_LLVM = gcc
 CC_CLANG  = clang
 CCC_CLANG = clang++
+CMPLR_CLASS_CLANG = clang
 
 CC = $(firstword $(wildcard $(GNU_BIN)/$(CC_$(COMPILER))) $(CC_$(COMPILER)))
 CCC = $(firstword $(wildcard $(GNU_BIN)/$(CCC_$(COMPILER))) $(CCC_$(COMPILER)))
->>>>>>> 0a0302da
+CMPLR_CLASS = $(CMPLR_CLASS_$(COMPLER))
 
 #-------------------------------------------------------
 # Linker flags
