--- conflicted
+++ resolved
@@ -146,8 +146,10 @@
 SHRLIB_LDFLAGS =
 
 #--------------------------------------------------
-# Earlier versions of gcc don't understand -MF
-HDEPENDS_COMPFLAGS = -MM > $@
+# Don't use gcc 2.x for dependency generation
+
+HDEPENDS_METHOD_2 = MKMF
+HDEPENDS_METHOD = $(firstword $(HDEPENDS_METHOD_$(VX_GNU_MAJOR_VERSION)) COMP)
 
 #--------------------------------------------------
 # osithead use default stack, YES or NO override
@@ -171,15 +173,8 @@
 PREPROCESS.cpp = $(CPP) $(VXCPPFLAGS) $(INCLUDES) $< > $@
 
 #--------------------------------------------------
-<<<<<<< HEAD
 # Use LEDLIB for command-line editing
 COMMANDLINE_LIBRARY = LEDLIB
-=======
-# Don't use gcc 2.x for dependency generation
-
-HDEPENDS_METHOD_2 = MKMF
-HDEPENDS_METHOD = $(firstword $(HDEPENDS_METHOD_$(VX_GNU_MAJOR_VERSION)) COMP)
->>>>>>> 937878e0
 
 #--------------------------------------------------
 # Allow site overrides
