# CONFIG.solarisCommon.solarisCommon
#
# $Revision-Id$
# This file is maintained by the build community.
#
# Definitions for solaris-sparc host - solaris-sparc target build
# Sites may override these definitions in CONFIG_SITE.solaris-sparc.solaris-sparc
#-------------------------------------------------------

<<<<<<< HEAD
CMPLR_CLASS = solStudio

SPARCWORKS = /opt/SUNWspro
=======
>>>>>>> e1eac665
GNU = NO

# SPARCWORKS path is set in a CONFIG_SITE file

CC = $(SPARCWORKS)/bin/cc
CCC = $(SPARCWORKS)/bin/CC
CPP = $(CC) -E -Qn
RANLIB =
# required by sun's C++ compiler
AR = $(CCC) -xar -o
LD = ld -r

#Prepare the object code for profiling with prof. (YES or NO)
PROFILE=NO
#Prepare the object code for profiling with gprof. (YES or NO)
GPROF=NO

# Configure OS vendor C compiler
PROF_CFLAGS_YES = -p
GPROF_CFLAGS_YES = -xpg
CODE_CFLAGS = $(PROF_CFLAGS_$(PROFILE)) $(GPROF_CFLAGS_$(GPROF))
WARN_CFLAGS_YES =
WARN_CFLAGS_NO = -w
OPT_CFLAGS_YES = -xO4
OPT_CFLAGS_NO = -g

# Configure OS vendor C++ compiler
PROF_CXXFLAGS_YES = -p
GPROF_CXXFLAGS_YES = -xpg
CODE_CXXFLAGS = $(PROF_CXXFLAGS_$(PROFILE)) $(GPROF_CXXFLAGS_$(GPROF))
WARN_CXXFLAGS_YES = +w
WARN_CXXFLAGS_NO =
OPT_CXXFLAGS_YES = -O
OPT_CXXFLAGS_NO = -g

CODE_LDFLAGS = $(PROF_CXXFLAGS_$(PROFILE)) $(GPROF_CXXFLAGS_$(GPROF))

STATIC_LDFLAGS_YES= -Bstatic
STATIC_LDFLAGS_NO=
STATIC_LDLIBS_YES= -Bdynamic
STATIC_LDLIBS_NO=

SHRLIB_LDFLAGS = -z defs -G -h $@ -z text
LOADABLE_SHRLIB_LDFLAGS = -G -h $@ -z text

OP_SYS_LDFLAGS += -z ignore -z combreloc -z lazyload

# Header dependency file generation command
HDEPENDS_METHOD = COMP
HDEPENDS_COMPFLAGS = -xM1 > $@

#--------------------------------------------------
# Allow site overrides
-include $(CONFIG)/os/CONFIG_SITE.solarisCommon.solarisCommon
-include $(CONFIG)/os/CONFIG_SITE.(EPICS_HOST_ARCH).solarisCommon<|MERGE_RESOLUTION|>--- conflicted
+++ resolved
@@ -7,12 +7,9 @@
 # Sites may override these definitions in CONFIG_SITE.solaris-sparc.solaris-sparc
 #-------------------------------------------------------
 
-<<<<<<< HEAD
 CMPLR_CLASS = solStudio
 
 SPARCWORKS = /opt/SUNWspro
-=======
->>>>>>> e1eac665
 GNU = NO
 
 # SPARCWORKS path is set in a CONFIG_SITE file
