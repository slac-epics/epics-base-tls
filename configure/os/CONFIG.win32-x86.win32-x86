# CONFIG.win32-x86.win32-x86
#
# $Revision-Id$
# This file is maintained by the build community.
#
# Definitions for win32-x86 target archs when host arch is win32-x86
# Sites may override these definitions in CONFIG_SITE.win32-x86.win32-x86
#-------------------------------------------------------

# Win32 valid build types and include directory suffixes

VALID_BUILDS = Host Ioc

CMPLR_CLASS = msvc

#-------------------------------------------------------

WINLINK = link

RCCMD = rc -l 0x409 $(INCLUDES) -fo $@ $<

ARCMD = lib -nologo -verbose -out:$@ $(LIB_OPT_LDFLAGS) $(LIBRARY_LD_OBJS)

#
# Configure OS vendor C compiler
CC = cl

# Override CONFIG.gnuCommon for cross builds.
GNU = NO
HDEPENDS_METHOD = MKMF

#
# -W<N> use warning level N
# (maximum (lint type) warnings at level 4)
# -w44355 set "'this' used in the base initializer list" to be level 4
WARN_CFLAGS_YES = -W3 -w44355
WARN_CFLAGS_NO =  -W1

#
# -Ox maximum optimizations
# -GL whole program optimization
# -Oy- re-enable creation of frame pointers
OPT_CFLAGS_YES = -Ox -GL -Oy-

#
# -Zi generate program database for debugging information
# -RTCsu catch bugs occuring only inoptimized code
OPT_CFLAGS_NO = -Zi -RTCsu

# specify object file name and location
OBJ_CFLAG = -Fo

#
# the following options are required when
# vis c++ compiles the code (and includes
# the header files)
#
# -MT static multithreaded C RTL
# -MTd static multithreaded C RTL (debug version)
# -MD multithreaded C RTL in DLL
# -MDd multithreaded C RTL in DLL (debug version)
BUILD_DLL_CFLAGS_NO =
BUILD_DLL_CFLAGS_YES = -DEPICS_BUILD_DLL
BUILD_DLL_CFLAGS = $(BUILD_DLL_CFLAGS_$(SHARED_LIBRARIES))
VISC_CFLAGS_DEBUG_NO = d
VISC_CFLAGS_DEBUG_YES =
VISC_CFLAGS_DEBUG = $(VISC_CFLAGS_DEBUG_$(HOST_OPT))
STATIC_CFLAGS_YES= -MT$(VISC_CFLAGS_DEBUG) $(BUILD_DLL_CFLAGS)
STATIC_CFLAGS_NO= -MD$(VISC_CFLAGS_DEBUG) $(BUILD_DLL_CFLAGS) -DEPICS_CALL_DLL

# OS vendor c preprocessor
CPP = cl -C -E

# Configure OS vendor C++ compiler
#
# __STDC__=0 gives us both:
# 1) define STDC for code (pretend ANSI conformance)
# 2) set it to 0 to use MS C "extensions" (open for _open etc.)
# because MS uses:   if __STDC__ ... disable many nice things
#
# -EHsc - generate code for exceptions
# -GR - generate code for run time type identification
#
CCC = cl -EHsc -GR
CODE_CPPFLAGS += -nologo -D__STDC__=0
CODE_CPPFLAGS += -D_CRT_SECURE_NO_DEPRECATE -D_CRT_NONSTDC_NO_DEPRECATE

#
# -W<N> use warning level N
# (maximum lint level warnings at level 4)
# -w44355 set "'this' used in the base initializer list" to be level 4
WARN_CXXFLAGS_YES = -W3 -w44355
WARN_CXXFLAGS_NO =  -W1

#
# -Ox maximum optimizations
# -GL whole program optimization
# -Oy- re-enable creation of frame pointers
OPT_CXXFLAGS_YES = -Ox -GL -Oy-

#
# -Zi generate program database for debugging information
# -RTCsu catch bugs occurring only in optimized code
OPT_CXXFLAGS_NO = -RTCsu -Zi

# specify object file name and location
OBJ_CXXFLAG = -Fo

#
# the following options are required when
# vis c++ compiles the code (and includes
# the header files)
#
# -MT static multithreaded C RTL
# -MTd static multithreaded C RTL (debug version)
# -MD multithreaded C RTL in DLL
# -MDd multithreaded C RTL in DLL (debug version)
STATIC_CXXFLAGS_YES= -MT$(VISC_CFLAGS_DEBUG) $(BUILD_DLL_CFLAGS)
STATIC_CXXFLAGS_NO= -MD$(VISC_CFLAGS_DEBUG) $(BUILD_DLL_CFLAGS) -DEPICS_CALL_DLL

STATIC_LDLIBS_YES=ws2_32.lib advapi32.lib user32.lib kernel32.lib winmm.lib
STATIC_LDLIBS_NO=
STATIC_LDFLAGS=
RANLIB=

#
# add -profile here to run the ms profiler
# -LTCG whole program optimization
# -incremental:no full linking
# -fixed:no generate relocatable code
# -version:<major>.<minor> - only 2 components allowed, 0-65535 each
# -debug generate debugging info
LINK_OPT_FLAGS_YES = -LTCG -incremental:no -opt:ref \
    -release $(PROD_VERSION:%=-version:%)
LINK_OPT_FLAGS_NO = -debug -incremental:no -fixed:no
OPT_LDFLAGS = $(LINK_OPT_FLAGS_$(HOST_OPT))
LIB_OPT_FLAGS_YES =  -LTCG
LIB_OPT_LDFLAGS = $(LIB_OPT_FLAGS_$(HOST_OPT))

ARCH_DEP_CFLAGS=
SHRLIB_CFLAGS=

OS_CLASS=WIN32
POSIX=NO

#	ifdef WIN32   looks better that  ifeq ($(OS_CLASS),WIN32)  ??
WIN32=1

EXE=.exe
OBJ=.obj
RES=.res

#       Problem: MS Visual C++ does not recognize  *.cc as C++ source,
#       so we do C++ compiles using the global flag -TP 
COMPILER_CXXFLAGS = -TP

#	Operating system flags 
OP_SYS_CFLAGS =
OP_SYS_CXXFLAGS = $(COMPILER_CXXFLAGS)

#
#	Files and flags needed to link DLLs (used in RULES_BUILD)
#

<<<<<<< HEAD
WIN32_DLLFLAGS = -subsystem:windows -dll \
    $(OPT_LDFLAGS) $(USR_LDFLAGS) $(TARGET_LDFLAGS) $(LIB_LDFLAGS)
=======
WIN32_DLLFLAGS = /subsystem:windows /dll $(OPT_LDFLAGS) \
 $(USR_LDFLAGS) $(CMD_LDFLAGS) $(TARGET_LDFLAGS) $(LIB_LDFLAGS)
>>>>>>> 3601a73b

# specify dll .def file only if it exists
#
DLL_DEF_FLAG = $(addprefix -def:,$(wildcard ../$(addsuffix .def,$*)))

#
#	A WIN32 dll has three parts:
#	x.dll: the real dll (SHRLIBNAME)
#	x.lib: what you link to progs that use the dll (DLLSTUB_LIBNAME)
#	x.exp: what you need to build the dll (in no variable)
#
LINK.shrlib = $(WINLINK) -nologo $(WIN32_DLLFLAGS) -out:$@ \
    -implib:$(@:%$(SHRLIB_SUFFIX)=%$(LIB_SUFFIX)) \
    $(DLL_DEF_FLAG) $(LIBRARY_LD_OBJS) $(LIBRARY_LD_RESS) $(SHRLIB_LDLIBS)


#	adjust names of libraries to build
#
SHRLIB_SUFFIX_BASE = .dll
SHRLIB_SUFFIX = $(SHRLIB_SUFFIX_BASE)
SHRLIBNAME_YES = $(BUILD_LIBRARY:%=%$(SHRLIB_SUFFIX))
LOADABLE_SHRLIBNAME = $(LOADABLE_BUILD_LIBRARY:%=%$(SHRLIB_SUFFIX))
TESTSHRLIBNAME_YES = $(TESTBUILD_LIBRARY:%=%$(SHRLIB_SUFFIX_BASE))

#
# When SHARED_LIBRARIES is YES we are building a DLL link library 
# and when SHARED_LIBRARIES is NO we are building an object library
#
DLLSTUB_SUFFIX = .lib
DLLSTUB_LIBNAME_YES = $(BUILD_LIBRARY:%=%.lib)
DLLSTUB_LIBNAME = $(DLLSTUB_LIBNAME_$(SHARED_LIBRARIES))
TESTDLLSTUB_LIBNAME_YES = $(TESTBUILD_LIBRARY:%=%.lib)
TESTDLLSTUB_LIBNAME = $(TESTDLLSTUB_LIBNAME_$(SHARED_LIBRARIES))

LIB_PREFIX=
LIB_SUFFIX=.lib
LIBNAME_NO = $(BUILD_LIBRARY:%=%.lib)
LIBNAME = $(LIBNAME_$(SHARED_LIBRARIES))
TESTLIBNAME_NO = $(TESTBUILD_LIBRARY:%=%.lib)
TESTLIBNAME = $(TESTLIBNAME_$(SHARED_LIBRARIES))

#	dll install location
INSTALL_SHRLIB = $(INSTALL_BIN)


#--------------------------------------------------
# Products dependancy definitions

PROD_DEPLIBS = $(foreach lib, $(PROD_LIBS) $(USR_LIBS), \
  $(firstword $(wildcard \
      $(addsuffix /$(DLLSTUB_PREFIX)$(lib)$(DLLSTUB_SUFFIX), \
        $($(lib)_DIR) $(SHRLIB_SEARCH_DIRS)) \
      $(addsuffix /$(SHRLIB_PREFIX)$(lib)*$(SHRLIB_SUFFIX_BASE)*, \
        $($(lib)_DIR) $(SHRLIB_SEARCH_DIRS)) \
      $(addsuffix /$(LIB_PREFIX)$(lib)$(LIB_SUFFIX), \
        $($(lib)_DIR) $(SHRLIB_SEARCH_DIRS)) \
    ) $(addsuffix /$(BUILDLIB_PREFIX)$(lib)$(BUILDLIB_SUFFIX), \
    $(if $(filter $(lib),$(TESTLIBRARY)),.,$(INSTALL_LIB)))))


PROD_LDLIBS += $($*_DEPLIBS) $(PROD_DEPLIBS)
PROD_LDLIBS += $(addsuffix .lib, \
    $($*_SYS_LIBS) $(PROD_SYS_LIBS) $(USR_SYS_LIBS))

LDLIBS_STATIC_YES = LDLIBS
LDLIBS_SHARED_NO = LDLIBS
PROD_LDLIBS += $(STATIC_LDLIBS) \
    $($(firstword $(LDLIBS_STATIC_$(STATIC_BUILD)) \
      $(LDLIBS_SHARED_$(SHARED_LIBRARIES))))

#--------------------------------------------------
# Libraries dependancy definitions

#   libs that we need to link the DLL with
#   (it isnt necessary to rebuild the dll if these change)

SHRLIB_DEPLIBS = $(foreach lib, $(LIB_LIBS) $(USR_LIBS), \
  $(firstword $(wildcard \
      $(addsuffix /$(DLLSTUB_PREFIX)$(lib)$(DLLSTUB_SUFFIX), \
        $($(lib)_DIR) $(SHRLIB_SEARCH_DIRS)) \
      $(addsuffix /$(SHRLIB_PREFIX)$(lib)*$(SHRLIB_SUFFIX_BASE)*, \
        $($(lib)_DIR) $(SHRLIB_SEARCH_DIRS)) \
      $(addsuffix /$(LIB_PREFIX)$(lib)$(LIB_SUFFIX), \
        $($(lib)_DIR) $(SHRLIB_SEARCH_DIRS)) \
    ) $(addsuffix /$(BUILDLIB_PREFIX)$(lib)$(BUILDLIB_SUFFIX), \
    $(if $(filter $(lib),$(TESTLIBRARY)),.,$(INSTALL_LIB)))))


SHRLIB_LDLIBS += $($*_DLL_DEPLIBS) $($*_DEPLIBS) $(SHRLIB_DEPLIBS)
SHRLIB_LDLIBS += $(addsuffix .lib, \
         $($*_SYS_DLL_LIBS) \
         $($*_SYS_LIBS) $(LIB_SYS_LIBS) $(USR_SYS_LIBS) )

#--------------------------------------------------
# Linker definition
LINK.cpp = $(WINLINK) -nologo $(STATIC_LDFLAGS) $(LDFLAGS) $(PROD_LDFLAGS) \
    -out:$@ $(PROD_LD_OBJS) $(PROD_LD_RESS) $(PROD_LDLIBS)

#--------------------------------------------------
# UseManifestTool.pl checks MS Visual c++ compiler version number to
# decide whether or not to use the Manifest Tool command to embed the
# linker created .manifest file into a library or product target. 
# useManifestTool.pl returns 0(don't use) or 1(use).
#
MT.exe = mt.exe -nologo -manifest $@.manifest
MT_DLL_COMMAND1 = $(MT.exe) "-outputresource:$@;\#2"
MT_EXE_COMMAND_YES =
MT_EXE_COMMAND_NO = $(MT.exe) "-outputresource:$@;\#1"
MT_EXE_COMMAND1 = $(MT_EXE_COMMAND_$(STATIC_BUILD))
MT_DLL_COMMAND = $(MT_DLL_COMMAND$(shell $(PERL) $(TOOLS)/useManifestTool.pl))
MT_EXE_COMMAND = $(MT_EXE_COMMAND$(shell $(PERL) $(TOOLS)/useManifestTool.pl))
<|MERGE_RESOLUTION|>--- conflicted
+++ resolved
@@ -161,15 +161,10 @@
 #
 #	Files and flags needed to link DLLs (used in RULES_BUILD)
 #
-
-<<<<<<< HEAD
-WIN32_DLLFLAGS = -subsystem:windows -dll \
-    $(OPT_LDFLAGS) $(USR_LDFLAGS) $(TARGET_LDFLAGS) $(LIB_LDFLAGS)
-=======
 WIN32_DLLFLAGS = /subsystem:windows /dll $(OPT_LDFLAGS) \
  $(USR_LDFLAGS) $(CMD_LDFLAGS) $(TARGET_LDFLAGS) $(LIB_LDFLAGS)
->>>>>>> 3601a73b
-
+
+#
 # specify dll .def file only if it exists
 #
 DLL_DEF_FLAG = $(addprefix -def:,$(wildcard ../$(addsuffix .def,$*)))
