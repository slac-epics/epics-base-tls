# CONFIG_SITE.Common.iosCommon
#
# $Revision-Id$
#
# Site-specific settings for Apple iOS builds
#-------------------------------------------------------

# Minimum version of iOS the executables must run on.
# Earlier versions may work, if XCode supports them.

#IOS_DEPLOYMENT_TARGET = 5.0
#IOS_DEPLOYMENT_TARGET = 5.1
#IOS_DEPLOYMENT_TARGET = 6.0
#IOS_DEPLOYMENT_TARGET = 6.1
IOS_DEPLOYMENT_TARGET = 7.0
#IOS_DEPLOYMENT_TARGET = 8.0
<<<<<<< HEAD
=======
#IOS_DEPLOYMENT_TARGET = 8.1
>>>>>>> 4b0a4ffe


# Which compiler to use:
#   CLANG is required for Xcode 5.0 and later
#   LLVM_GNU uses the llvm-gcc and llvm-g++ compilers
#   GNU is needed for older versions of Xcode

COMPILER = CLANG
#COMPILER = LLVM_GNU
#COMPILER = GNU


# Most sites will want to build shared libraries (which is the
# default), but if you get an error from ld while building libCom,
# try uncommenting this, which is needed for some compiler versions:

#SHARED_LIBRARIES = NO


# Get platform path from OS, these are usually correct:

XCODE_PATH := $(shell xcode-select -print-path)
PLATFORM_DIR = $(XCODE_PATH)/Platforms/$(IOS_PLATFORM).platform<|MERGE_RESOLUTION|>--- conflicted
+++ resolved
@@ -14,10 +14,7 @@
 #IOS_DEPLOYMENT_TARGET = 6.1
 IOS_DEPLOYMENT_TARGET = 7.0
 #IOS_DEPLOYMENT_TARGET = 8.0
-<<<<<<< HEAD
-=======
 #IOS_DEPLOYMENT_TARGET = 8.1
->>>>>>> 4b0a4ffe
 
 
 # Which compiler to use:
