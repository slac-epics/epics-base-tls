--- conflicted
+++ resolved
@@ -32,19 +32,17 @@
 # Needs -lcurses (older versions)
 #COMMANDLINE_LIBRARY = READLINE_CURSES
 
-OP_SYS_CFLAGS += -g
 
-<<<<<<< HEAD
 # Uncomment the followings lines to build with CLANG instead of GCC.
 #
 #GNU         = NO
 #CMPLR_CLASS = clang
 #CC          = clang
 #CCC         = clang++
-=======
+
+
 # It makes sense to include debugging symbols even in optimized builds
 # in case you want to attach gdb to the process or examine a core-dump.
 # This does cost disk space, but not memory as debug symbols are not
 # loaded into RAM when the binary is loaded.
-OPT_CFLAGS_YES += -g
->>>>>>> 0c67efd5
+OPT_CFLAGS_YES += -g