# CONFIG_SITE.Common.vxWorksCommon
#
# Site specific definitions for vxWorks target builds.

# Compiler options can vary with the vxWorks version number, so we
<<<<<<< HEAD
# need to know that.  Do not include any third-level digits.

# Note: vxWorks 5.4.x and 5.5.x (Tornado 2.x) are not supported.
# VxWorks 6.0 through 6.5 use older, untested versions of GCC.

=======
# need to know that.  However don't include any third-level digits
# (e.g. the .2 in 5.5.2) because we don't need them.

# Note: vxWorks 5.4.x (Tornado 2.0.x) is not supported

#VXWORKS_VERSION = 5.5
#VXWORKS_VERSION = 6.0
#VXWORKS_VERSION = 6.1
#VXWORKS_VERSION = 6.2
#VXWORKS_VERSION = 6.3
#VXWORKS_VERSION = 6.4
#VXWORKS_VERSION = 6.5
>>>>>>> 2e463485
#VXWORKS_VERSION = 6.6
#VXWORKS_VERSION = 6.7
#VXWORKS_VERSION = 6.8
VXWORKS_VERSION = 6.9


# Sites may override the following path for a particular host
# architecture by adding it to an appropriate
# CONFIG_SITE.$(EPICS_HOST_ARCH).vxWorksCommon file.

# WIND_BASE is where you installed the Wind River software.

<<<<<<< HEAD
WIND_BASE = /usr/local/vw/vxWorks-$(VXWORKS_VERSION)
#WIND_BASE = /ade/vxWorks/$(VXWORKS_VERSION)


# WorkBench Version number, if you're using vxWorks 6.x

#WORKBENCH_VERSION = 2.6
#WORKBENCH_VERSION = 3.0
#WORKBENCH_VERSION = 3.2
WORKBENCH_VERSION = 3.3


# Utilities Version number, required from vxWorks 6.8 and later

UTILITIES_VERSION = 1.0
=======
#WIND_BASE = /usr/local/vw/tornado22-$(ARCH_CLASS)
WIND_BASE = /usr/local/vw/vxWorks-$(VXWORKS_VERSION)
#WIND_BASE = /ade/vxWorks/$(VXWORKS_VERSION)
>>>>>>> 2e463485
<|MERGE_RESOLUTION|>--- conflicted
+++ resolved
@@ -3,26 +3,11 @@
 # Site specific definitions for vxWorks target builds.
 
 # Compiler options can vary with the vxWorks version number, so we
-<<<<<<< HEAD
 # need to know that.  Do not include any third-level digits.
 
 # Note: vxWorks 5.4.x and 5.5.x (Tornado 2.x) are not supported.
 # VxWorks 6.0 through 6.5 use older, untested versions of GCC.
 
-=======
-# need to know that.  However don't include any third-level digits
-# (e.g. the .2 in 5.5.2) because we don't need them.
-
-# Note: vxWorks 5.4.x (Tornado 2.0.x) is not supported
-
-#VXWORKS_VERSION = 5.5
-#VXWORKS_VERSION = 6.0
-#VXWORKS_VERSION = 6.1
-#VXWORKS_VERSION = 6.2
-#VXWORKS_VERSION = 6.3
-#VXWORKS_VERSION = 6.4
-#VXWORKS_VERSION = 6.5
->>>>>>> 2e463485
 #VXWORKS_VERSION = 6.6
 #VXWORKS_VERSION = 6.7
 #VXWORKS_VERSION = 6.8
@@ -35,24 +20,6 @@
 
 # WIND_BASE is where you installed the Wind River software.
 
-<<<<<<< HEAD
-WIND_BASE = /usr/local/vw/vxWorks-$(VXWORKS_VERSION)
-#WIND_BASE = /ade/vxWorks/$(VXWORKS_VERSION)
-
-
-# WorkBench Version number, if you're using vxWorks 6.x
-
-#WORKBENCH_VERSION = 2.6
-#WORKBENCH_VERSION = 3.0
-#WORKBENCH_VERSION = 3.2
-WORKBENCH_VERSION = 3.3
-
-
-# Utilities Version number, required from vxWorks 6.8 and later
-
-UTILITIES_VERSION = 1.0
-=======
 #WIND_BASE = /usr/local/vw/tornado22-$(ARCH_CLASS)
 WIND_BASE = /usr/local/vw/vxWorks-$(VXWORKS_VERSION)
-#WIND_BASE = /ade/vxWorks/$(VXWORKS_VERSION)
->>>>>>> 2e463485
+#WIND_BASE = /ade/vxWorks/$(VXWORKS_VERSION)