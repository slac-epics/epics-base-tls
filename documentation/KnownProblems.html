--- conflicted
+++ resolved
@@ -4,7 +4,6 @@
 <html xmlns="http://www.w3.org/1999/xhtml">
 <head>
   <meta http-equiv="Content-Type" content="text/html; charset=iso-8859-1" />
-<<<<<<< HEAD
   <title>Known Problems in R3.15.6</title>
 </head>
 
@@ -16,7 +15,7 @@
 follows:</p>
 
 <blockquote><pre>% <b>cd <i>/path/to/</i>base-3.15.6</b>
-% <b>patch -p0 &lt; <i>/path/to/</i>file.patch</b></pre></blockquote>
+% <b>patch -p1 &lt; <i>/path/to/</i>file.patch</b></pre></blockquote>
 
 <p>The following significant problems have been reported with this
 version of EPICS Base:</p>
@@ -26,18 +25,6 @@
   <li>None known as yet.</li>
 
 </ul>
-=======
-  <title>Known Problems in R3.14.12.8</title>
-</head>
-
-<body>
-<h1 style="text-align: center">EPICS Base R3.14.12.8: Known Problems</h1>
-
-<p>This was the last release in the Base-3.14 series, so we are no longer
-tracking bugs in this branch. Please upgrade to one of the newer releases which
-have incorporated many bug fixes and new features since they branched off the
-Base-3.14 release series.</p>
->>>>>>> 2a2a1e54
 
 </body>
 </html>