--- conflicted
+++ resolved
@@ -18,7 +18,6 @@
 
 -->
 
-<<<<<<< HEAD
 <h3>Git Branches Recombined</h3>
 
 <p>The four separate Git branches <tt>core/master</tt>, <tt>libcom/master</tt>,
@@ -97,7 +96,7 @@
 <h2 align="center">Changes from the 3.16 branch since 3.16.1</h2>
 
 <!-- Insert inherited items immediately below here ... -->
-=======
+
 <h3>Finding info fields</h3>
 
 <p>A new iocsh command <code>dbli</code> lists the info fields defined in the
@@ -105,7 +104,6 @@
 The newly added dbStaticLib function <code>dbNextMatchingInfo()</code> iterates
 through the info fields defined in the current record, and is used to implement
 the new command.</p>
->>>>>>> 1ffd30c6
 
 <h3>Output from <tt>dbpr</tt> command enhanced</h3>
 
