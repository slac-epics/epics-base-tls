<!DOCTYPE html PUBLIC "-//W3C//DTD HTML 4.01 Transitional//EN"
    "http://www.w3.org/TR/html4/loose.dtd">
<html>
<head>
  <meta http-equiv="content-type" content="text/html; charset=iso-8859-1">
<<<<<<< HEAD
  <title>EPICS 7.0 Release Notes</title>
</head>

<body lang="en">
<h1 align="center">EPICS Release 7.0.1.1</h1>
=======
  <title>EPICS Base R3.16.2 Release Notes</title>
</head>

<body lang="en">
<h1 align="center">EPICS Base Release 3.16.2</h1>
>>>>>>> cd8fd8a0

<!-- Insert new items immediately below this template ...

<h3>Title...</h3>

<p>Description</p>

-->

<<<<<<< HEAD
<h3>Changed SIML failure behavior</h3>

<p>A failure when fetching the simulation mode through <tt>SIML</tt> will not
put the record into INVALID alarm state anymore. Instead, as long as the
record's current alarm severity (<tt>SEVR</tt>)is NO_ALARM, its alarm status
(<tt>STAT</tt>) will be set to LINK_ALARM without increasing the severity. This
allows clients to get some notification of a failing or bad <tt>SIML</tt> link
without otherwise affecting record processing.</p>


<h3>dbVerify() has been restored to dbStaticLib</h3>

<p>This routine was removed in Base-3.16.1 but has been reimplemented in this
release by special request. Note that the error message strings that it returns
when verification fails have changed, but are still designed for display to the
user.</p>


<h3>Simulation mode improvements</h3>

<p>Records that support simulation mode have two new fields, <tt>SSCN</tt>
(Simulation Scan Mode) and <tt>SDLY</tt> (Simulation Delay). <tt>SSCN</tt> is a
menu field that provides an alternate value for the <tt>SCAN</tt> field to be
used while the record is in simulation mode. This is especially useful for I/O
scanned records, for which simulation mode was not working at all. Setting
<tt>SDLY</tt> to a positive value makes the record process asynchronously in
simulation mode, with the second stage processing happening after the specified
time (in seconds).</p>


<h3>Extend the dbServer API with init/run/pause/stop methods</h3>

<p>This change permits IOCs to be built that omit the CA server (RSRV) by
removing its registrar entry which is now provided in the new <tt>rsrv.dbd</tt>
file. Other server layers can be built into the IOC (alongside RSRV or in place
of it) by registering them in a similar manner. The dbServer API is documented
with Doxygen comments in the header file.</p>

<p>Specific IOC server layers can be disabled at runtime by adding their name to
the environment variable EPICS_IOC_IGNORE_SERVERS (separated by spaces if more
than one should be ignored).</p>


<h3>Grand source-code reorganization</h3>

<p>EPICS 7.0.1 contains the IOC Database, RSRV server and the Channel Access
client code from EPICS Base 3.16.1 along with all the original record types and
soft device support, but GDD and the Portable Channel Access Server have been
unbundled and are now available separately. In their place we have brought in
the more recently written EPICS V4 C++ libraries (collectively referred to as
the PVA modules). The directory tree for EPICS is somewhat larger as a result,
and the original structure of the Base directories has been split into 4
separate Git repositories. External modules should build against this new
structure with little or no changes needed, except that some allowance may be
needed for the merging of the V4 modules.</p>

<p>There should be rather more description and documantation of these changes
than is currently available, but as developers we generally much prefer to write
code than documentation. Send questions to the tech-talk mailing list and we'll
be happy to try and answer them!</p>


<h2 align="center">Changes from the 3.16 branch since 3.16.1</h2>

<!-- Insert inherited items immediately below here ... -->

=======
<h3>Restore use of ledlib for VxWorks command editing</h3>

<p>The epicsReadline refactoring work described below unfortunately disabled the
VxWorks implementation of the osdReadline.c API that uses ledlib for command
editing and history. This functionality has now been restored, see Launchpad
<a href="https://bugs.launchpad.net/bugs/1741578">bug #1741578</a>.</p>

<h3>Constant link types</h3>

<p>Constant links can now hold 64-bit integer values, either as scalars or
arrays. Only base 10 is supported by the JSON parser though, the JSON standard
doesn't allow for hexadecimal numbers.</p>

<h3>Upgraded the YAJL JSON Library</h3>

<p>The third-party YAJL library that has been included in libCom for several
years has been upgraded to version 2.1.0 and several bugs fixed. This has an
updated API, requiring any code that uses it to parse its own JSON files to be
modified to match. The changes are mainly that it uses <tt>size_t</tt> instead
<tt>unsigned int</tt> for string lengths, but it also uses <tt>long long</tt>
instead of <tt>long</tt> for JSON integer values, which was the main motivation
for the upgrade.</p>

<p>The self-tests that YAJL comes with have been imported and are now run as an
EPICS Unit Test program, and the JSON syntax accepted by the parser was extended
to permit trailing commas in both arrays and maps. The difference between the
old and new YAJL APIs can be detected at compile time by looking for the macro
<tt>EPICS_YAJL_VERSION</tt> which is defined in the yajl_common.h header file
along with a brief description of the API changes.</p>

<h3>Timestamp support for the calc link type</h3>

<p>A new optional parameter can be given when specifying a calc JSON link. The
<tt>time</tt> parameter is a string containing a single letter <tt>A..L</tt>
that selects one of the input links to be used for the timestamp of calculation
if requested. The timestamp will be fetched atomically with the value from the
chosen input link (providing that input link type supports the readLocked()
method).</p>

<h3>Silence errors from puts to constant link types</h3>

<p>A soft channel output record with the OUT link unset uses the CONSTANT link
type. The new link type code was causing some soft channel device supports to
return an error status from the write method of that link type, which would
cause a ca_put() operation to such a record to generate an exception. This has
been silenced by giving the constant link types a dummy putValue method. A new
test program has been added to prevent regressions of this behaviour.</p>

<h3>RSRV expanding large buffer causes crash</h3>

<p>In the 3.16.1 release a crash can occur in the IOC's RSRV server when a large
array is made even larger; the previous array buffer was not being released
correctly. See Launchpad
<a href="https://bugs.launchpad.net/epics-base/+bug/1706703">bug
#1706703</a>.</p>
>>>>>>> cd8fd8a0


<h2 align="center">Changes made between 3.16.0.1 and 3.16.1</h2>

<h3>IOC Database Support for 64-bit integers</h3>

<p>The IOC now supports the 64-bit integer field types <tt>DBF_INT64</tt> and
<tt>DBF_UINT64</tt>, and there are new record types <tt>int64in</tt> and
<tt>int64out</tt> derived from the <tt>longin</tt> and <tt>longout</tt> types
respectively that use the <tt>DBF_INT64</tt> data type for their VAL and related
fields. The usual range of Soft Channel device support are included for these
new record types.</p>

<p>All internal IOC APIs such as dbAccess can handle the new field types and
their associated request values <tt>DBR_INT64</tt> and <tt>DBR_UINT64</tt>,
which are implemented using the <tt>epicsInt64</tt> and <tt>epicsUInt64</tt>
typedef's from the <tt>epicsTypes.h</tt> header.</p>

<p>The waveform record type has been updated to support these new field types.
<strong>All waveform device support layers must be updated to recognize the new
type enumeration values</strong>, which had to be inserted before the
<tt>FLOAT</tt> value in the enum <tt>dbfType</tt> and in <tt>menuFtype</tt>. C
or C++ code can detect at compile-time whether this version of base provides
64-bit support by checking for the presence of the <tt>DBR_INT64</tt> macro as
follows (Note that <tt>DB<b>F</b>_INT64</tt> is an enum tag and not a
preprocessor macro):</p>

<blockquote><pre>
#ifdef DBR_INT64
    /* Code where Base has INT64 support */
#else
    /* Code for older versions */
#endif
</pre></blockquote>

<p>Channel Access does not (and probably never will) directly support 64-bit
integer types, so the new field types are presented to the CA server as
<tt>DBF_DOUBLE</tt> values. This means that field values larger than 2^52
(0x10_0000_0000_0000 = 4503599627370496) cannot be transported over Channel
Access without their least significant bits being truncated. The EPICS V4
pvAccess network protocol <em>can</em> transport 64-bit data types however, and
a future release of the pvaSrv module will connect this ability to the fields of
the IOC.</p>

<p>Additional 64-bit support will be provided in later release. For instance the
JSON parser for the new Link Support feature only handles integers up to
32&nbsp;bits wide, so constant array initializer values cannot hold larger
values in this release.</p>


<h3>Add EPICS_CA_MCAST_TTL</h3>

<p>A new environment parameter EPICS_CA_MCAST_TTL is used to set the Time To
Live (TTL) value of any IP multi-cast CA search or beacon packets sent.</p>


<h3>EPICS_CA_MAX_ARRAY_BYTES is optional</h3>

<p>A new environment parameter EPICS_CA_AUTO_ARRAY_BYTES is now used by libca
and RSRV (CA clients and the IOC CA server). The default is equivalent to
setting EPICS_CA_AUTO_ARRAY_BYTES=YES which removes the need to set
EPICS_CA_MAX_ARRAY_BYTES and always attempts to allocate sufficiently large
network buffers to transfer large arrays properly over the network. In this case
the value of the EPICS_CA_MAX_ARRAY_BYTES parameter is ignored.</p>

<p>Explicitly setting EPICS_CA_AUTO_ARRAY_BYTES=NO will continue to honor the
buffer setting in EPICS_CA_AUTO_ARRAY_BYTES as in previous releases.</p>

<p>The default setting for EPICS_CA_AUTO_ARRAY_BYTES can be changed by
adding the line</p>

<blockquote><pre>
EPICS_CA_AUTO_ARRAY_BYTES=NO
</pre></blockquote>

<p>to the configure/CONFIG_SITE_ENV file before building Base. Sites that wish
to override this only for specific IOC architectures can create new files for
each architecture named configure/os/CONFIG_SITE_ENV.&lt;target-arch&gt; with
the above setting in before building Base. The configuration can also be
explicitly changed by setting the environment variable in the IOC's startup
script, anywhere above the <tt>iocInit</tt> line.</p>

<p>The PCAS server (used by the PV Gateway and other CA servers) now always
behaves as if EPICS_CA_AUTO_ARRAY_BYTES is set to YES (it ignores the
configuration parameter and environment variable).</p>


<h3>Channel Access "modernization"</h3>

<p>Drop support for CA clients advertising protocol versions less than 4.</p>

<p>This effects clients from Base older than 3.12.0-beta1.
Newer clients will continue to be able to connect to older servers.
Older clients will be ignored by newer servers.</p>

<p>This allows removal of UDP echo and similar protocol features which
are not compatible with secure protocol design practice.</p>


<h3>Lookup-tables using the subArrray record</h3>

<p>The subArray record can now be used as a lookup-table from a constant array
specified in its INP field. For example:</p>

<pre>
record(subArray, "powers-of-2") {
  field(FTVL, "LONG")
  field(MALM, 12)
  field(INP, [1, 2, 4, 8, 16, 32, 64, 128, 256, 512, 1024, 2048])
  field(INDX, 0)
  field(NELM, 1)
}
</pre>

<p>The INDX field selects which power of 2 to set the VAL field to. In previous
releases the INP field would have to have been pointed to a separate waveform
record that was initialized with the array values somehow at initialization
time.</p>

<h3>Synchronized Timestamps with TSEL=-2</h3>

<p>Most Soft Channel input device support routines have supported fetching the
timestamp through the INP link along with the input data. However before now
there was no guarantee that the timestamp provided by a CA link came from the
same update as the data, since the two were read from the CA input buffer at
separate times without maintaining a lock on that buffer in between. This
shortcoming could be fixed as a result of the new link support code, which
allows code using a link to pass a subroutine to the link type which will be run
with the link locked. The subroutine may make multiple requests for metadata
from the link, but must not block.</p>


<h3>Extensible Link Types</h3>

<blockquote>

<p>A major new feature introduced with this release of EPICS Base is an
Extensible Link Type mechanism, also known as Link Support or JSON Link Types.
This addition permits new kinds of link I/O to be added to an IOC in a similar
manner to the other extension points already supported (e.g. record, device and
driver support).</p>

<p>A new link type must implement two related APIs, one for parsing the JSON
string which provides the link address and the other which implements the link
operations that get called at run-time to perform I/O. The link type is built
into the IOC by providing a new <tt>link</tt> entry in a DBD file.</p>


<h4>New Link Types Added</h4>

<p>This release contains two new JSON link types, <tt>const</tt> and
<tt>calc</tt>:</p>

<ul>

<li>The <tt>const</tt> link type is almost equivalent to the old CONSTANT link
type with the updates described below to accept arrays and strings, except that
there is no need to wrap a scalar string constant inside array brackets since a
constant string will never be confused with a PV name.</li>

<li>The <tt>calc</tt> link type allows CALC expressions to be used to combine
values from other JSON links to produce its value. Until additional JSON link
types are created though, the <tt>calc</tt> link type has little practical
utility as it can currently only fetch inputs from other <tt>calc</tt> links or
from <tt>const</tt> links.</li>

</ul>

<pre>
  field(INP, {calc:{expr:"A+B+1",
                    args:[5,         # A
                          {const:6}] # B
             }})
</pre>

<p>The new link types are documented in a
<a href="links.html">separate</a><!-- href for the EPICS website -->
<a href="../html/links.html">document</a><!-- href for install tree -->
.</p>


<h4>Device Support Addressing using <tt>JSON_LINK</tt></h3>

<p>The API to allow device support to use JSON addresses is currently
incomplete; developers are advised not to try creating device support that
specifies a <tt>JSON_LINK</tt> address type.</p>


<h4>Support Routine Modifications for Extensible Link Types</h4>

<p>For link fields in external record types and soft device support to be able
to use the new link types properly, various changes are required to utilize the
new Link Support API as defined in the dbLink.h header file and outlined below.
The existing built-in Database and Channel Access link types have been altered
to implement the link APIs, so will work properly after these conversions:</p>

<ul>

<li>Make all calls to <tt>recGblInitConstantLink()</tt> unconditional on the
link type, i.e. change this code:

<pre>
    if (prec->siml.type == CONSTANT) {
        recGblInitConstantLink(&amp;prec->siml, DBF_USHORT, &amp;prec->simm);
    }
</pre>

into this:

<pre>
    recGblInitConstantLink(&amp;prec->siml, DBF_USHORT, &amp;prec->simm);
</pre>

Note that <tt>recGblInitConstantLink()</tt> still returns TRUE if the field was
successfully initialized from the link (implying the link is constant).<br />
This change will work properly with all Base releases currently in use.</li>

<li>Code that needs to identify a constant link should be modified to use the
new routine <tt>dbLinkIsConstant()</tt> instead, which returns TRUE for constant
or undefined links, FALSE for links whose <tt>dbGetLink()</tt> routine may
return different values on different calls. For example this:

<pre>
    if (prec->dol.type != CONSTANT)
</pre>

should become this:

<pre>
    if (!dbLinkIsConstant(&amp;prec->dol))
</pre>

When the converted software is also required to build against older versions of
Base, this macro definition may be useful:

<pre>
#define dbLinkIsConstant(lnk) ((lnk)->type == CONSTANT)
</pre>
</li>

<li>Any code that calls dbCa routines directly, or that explicitly checks if a
link has been resolved as a CA link using code such as

<pre>
    if (prec->inp.type == CA_LINK)
</pre>

will still compile and run, but will only work properly with the old CA link
type. To operate with the new extensible link types such code must be modified
to use the new generic routines defined in dbLink.h and should never attempt to
examine or modify data inside the link. After conversion the above line would
probably become:

<pre>
    if (dbLinkIsVolatile(&amp;prec->inp))
</pre>

A volatile link is one like a Channel Access link which may disconnect and
reconnect without notice at runtime. Database links and constant links are not
volatile; unless their link address is changed they will always remain in the
same state they started in. For compatibility when building against older
versions of Base, this macro definition may be useful:

<pre>
#define dbLinkIsVolatile(lnk) ((lnk)->type == CA_LINK)
</pre>
</li>

<li>The current connection state of a volatile link can be found using the
routine <tt>dbIsLinkConnected()</tt> which will only return TRUE for a volatile
link that is currently connected. Code using the older dbCa API returning this
information used to look like this:

<pre>
    stat = dbCaIsLinkConnected(plink);
</pre>

which should become:
<pre>
    stat = dbIsLinkConnected(plink);
</pre>

Similar changes should be made for calls to the other dbCa routines.</li>


<li>A full example can be found by looking at the changes to the calcout record
type, which has been modified in this release to use the new dbLink generic
API.</li>

</ul>

</blockquote>


<h3>Constant Link Values</h3>

<p>Previously a constant link (i.e. a link that did not point to another PV,
either locally or over Channel Access) was only able to provide a single numeric
value to a record initialization; any string given in a link field that was not
recognized as a number was treated as a PV name. In this release, constant links
can be expressed using JSON array syntax and may provide array initialization of
values containing integers, doubles or strings. An array containing a single
string value can also be used to initialize scalar strings, so the stringin,
stringout, lsi (long string input), lso (long string output), printf, waveform,
subArray and aai (analog array input) record types and/or their soft device
supports have been modified to support this.</p>

<p>Some examples of constant array and string initialized records are:</p>

<pre>
  record(stringin, "const:string") {
    field(INP, ["Not-a-PV-name"])
  }
  record(waveform, "const:longs") {
    field(FTVL, LONG)
    field(NELM, 10)
    field(INP, [1, 2, 3, 4, 5, 6, 7, 8, 9, 10])
  }
  record(aai, "const:doubles") {
    field(FTVL, DOUBLE)
    field(NELM, 10)
    field(INP, [0, 1, 1.6e-19, 2.718, 3.141593])
  }
  record(aSub, "select") {
    field(FTA, STRING)
    field(NOA, 4)
    field(INPA, ["Zero", "One", "Two", "Three"])
    field(FTB, SHORT)
    field(NOB, 1)
    field(FTVA, STRING)
    field(NOVA, 1)
    field(SNAM, "select_asub")
  }
</pre>

<p>Reminder: Link initialization with constant values normally only occurs at
record initialization time. The calcout and printf record types are the only
exceptions in the Base record types to this rule, so it is generally not useful
to change a const link value after iocInit.</p>


<h3>Database Parsing of "Relaxed JSON" Values</h3>

<p>A database file can now provide a "relaxed JSON" value for a database field
value or an info tag. Only a few field types can currently accept such values,
but the capability is now available for use in other places in the future. When
writing to a JSON-capable field at run-time however, only strictly compliant
JSON may be used (the dbStaticLib parser rewrites relaxed JSON values into
strict JSON before passing them to the datase for interpretation, where the
strict rules must be followed).</p>

<p>"Relaxed JSON" was developed to maximize compatibility with the previous
database parser rules and reduce the number of double-quotes that would be
needed for strict JSON syntax. The parser does accept strict JSON too though,
which should be used when machine-generating database files. The differences
are:</p>

<ul>

<li>Strings containing only the characters <tt><b>a-z A-Z 0-9 _ - + .</b></tt>
do not have to be enclosed in double-quote characters.</li>

<li>The above rule applies to map keys as well as to regular string values.</li>

<li>The JSON keywords <tt>null</tt>, <tt>true</tt> and <tt>false</tt> (all
lower-case) will be recognized as keywords, so they must be quoted to use any of
these single words as a string.</li>

<li>Comments may be used, introduced as usual by the <tt><b>#</b></tt>
character and extending to the end of the line.</li>

</ul>

<p>A JSON field or info value is only enclosed in quotes when the value being
provided is a single string, and even here the quotes can be omitted in some
cases as described above. The following shows both correct and incorrect
excerpts from a database file:</p>

<pre>
    record(ai, math:pi) {
        field(INP, {const: 3.14159265358979})   # Correct
        field(SIOL, "{const: 3.142857}")        # Wrong

        info(autosave, {            # White-space and comments are allowed
            fields:[DESC, SIMM],
            pass0:[VAL]
        })                          # Correct
    }
</pre>

<p>Note that the record, field and info-tag names do <em>not</em> accept JSON
values, so they follows the older bareword rules for quoting where the colon
<tt><b>:</b></tt> and several additional characters are legal in a bareword
string. Only the value (after the comma) is parsed as JSON. The autosave module
has not been modified to accept JSON syntax, the above is only an example of
how JSON might be used.</p>

<h3>Echoless comments in iocsh</h3>

<p>The way comments are parsed by the iocsh interpreter has changed. The
interpreter can be selectively disabled from echoing comments coming from
a script by starting those lines with '#-' rather than just '#'.</p>


<h3>Typed record support methods</h3>

<p>The table of record support functions (rset methods for short) no longer
has entries of type <tt>RECSUPFUN</tt> (which says: any number and type of
arguments). Instead, rset methods are now typed by default. The
<tt>RECSUPFUN</tt> typedef has been deprecated and casts to it as well as
using the untyped <tt>struct rset</tt> will create compilation warnings.</p>

<p>Existing code (e.g. external record supports) will generate such
warnings when compiled against this version of Base, but it will work
without changes.</p>

<p>For a conversion period, the new typed rset definitions are activated
by defining <tt>USE_TYPED_RSET</tt>, preferably by setting
<tt>USR_CPPFLAGS += -DUSE_TYPED_RSET</tt> inside a Makefile.
After activating the new typed rset in this way and making the following
changes, the result should still compile and work properly against older
versions of Base.</p>

<p>The first parameter of <tt>init_record</tt> and <tt>process</tt> has been
changed to <tt>struct dbCommon *</tt>. Record types that use
<tt>void*</tt> here should be changed to use <tt>struct dbCommon*</tt>, and
cast the argument to their own <tt>xxxRecord *</tt>.</p>

<p>When compiled against this release, compiler warnings about incompatible
types for the method pointers should be taken seriously. When compiled
against older versions of base, such warnings are unavoidable.</p>

<p>Record types written in C++ need to take more drastic measures because of
the stricter type checking in C++. To remain compatible with older versions
of base you will need to use something like:</p>

<blockquote><pre>
#include "epicsVersion.h"
#ifdef VERSION_INT
#  if EPICS_VERSION_INT < VERSION_INT(3,16,0,2)
#    define RECSUPFUN_CAST (RECSUPFUN)
#  else
#    define RECSUPFUN_CAST
#  endif
#else
#  define RECSUPFUN_CAST (RECSUPFUN)
#endif
</pre></blockquote>

<p>and then replace <tt>(RECSUPFUN)</tt> with <tt>RECSUPFUN_CAST</tt>
when initializing the rset.
Further changes might also be needed, e.g. to adapt <tt>const</tt>-ness of
method parameters.</p>

<hr>

<h2 align="center">Changes made between 3.15.3 and 3.16.0.1</h2>

<h3>Build support for CapFast and dbst removed</h3>

<p>The build rules associated with the CapFast-related tools <tt>sch2edif</tt>
and <tt>e2db</tt> and the <q>database optimization</q> tool <tt>dbst</tt> have
been removed, along with the <tt>DB_OPT</tt> build configuration variable.</p>

<h3>compressRecord buffering order</h3>

<p>The compressRecord has a new field <tt>BALG</tt> which can select between
FIFO (append) and LIFO (prepend) ordering for insertion of new elements. FIFO
ordering is the default, matching the behviour of previous versions.</p>

<h3>Valgrind Instrumentation</h3>

<p>Valgrind is a software debugging suite provided by many Linux distributions.
The header valgrind/valgrind.h is now included in, and installed by, Base.
When included by a C or C++ source file this header defines some macros which
expand to provide hints to the Valgrind runtime.
These have no effect on normal operation of the software, but when run using the
valgrind tool they can help to find memory leaks and buffer overflows.
Suitable hints have been added to several free-lists within libCom, including
freeListLib, allowing valgrind to provide more accurate information about the
source of potential leaks.</p>

<p>valgrind.h automatically disables itself when the build target is not
supported by the valgrind tool.
It can also explicitly be disabled by defining the macro <em>NVALGRIND</em>.
See <em>src/libCom/Makefile</em> for a commented-out example.</p>

<p>As a matter of policy valgrind.h will never be included by any header file
installed by Base, so its use will remain purely an implementation
detail hidden from application software.
Support modules which choose to use valgrind.h are advised to do
likewise.</p>

<h3>Database Multi-locking</h3>

<p>The IOC record locking code has been re-written with an expanded API; global
locks are no longer required by the IOC database implementation.</p>

<p>The new API functions center around dbScanLockMany(), which behaves like
dbScanLock() applied to an arbitrary group of records. dbLockerAlloc() is used
to prepare a list or record pointers, then dbScanLockMany() is called. When it
returns, all of the records listed may be accessed (in any order) until
dbScanUnlockMany() is called.</p>

<p>The Application Developer's Guide has been updated to describe the API and
implementation is more detail.</p>

<p>Previously a global mutex 'lockSetModifyLock' was locked and unlocked during
dbScanLock(), acting as a sequencing point for otherwise unrelated calls. The
new dbLock.c implementation does not include any global mutex in dbScanLock() or
dbScanLockMany(). Locking/unlocking of unrelated lock sets is now completely
concurrent.</p>

<h3>Generate Version Header</h3>

<p>A Perl script and Makefile rules have been added to allow modules to generate
a C header file with a macro defined with an automatically updated identifier.
This is a VCS revision ID (Darcs, Git, Mercurial, Subversion, and Bazaar are
supported) or the date/time of the build if no VCS system is in use.</p>

<p>The makeBaseApp example template has been updated with a new device support
which makes this identifier visible via a lsi (long string input) record.</p>

<h3>epicsTime API return status</h3>

<p>The epicsTime routines that used to return epicsTimeERROR now return a
specific S_time_ status value, allowing the caller to discover the reason for
any failure. The identifier <tt>epicsTimeERROR</tt> is no longer defined, so any
references to it in source code will no longer compile. The identifier
epicsTimeOK still exists and has the value 0 as before, so most code that uses
these APIs can be changed in a way that is backwards-compatible with the
previous return status.</p>

<p>Time providers that have to return a status value and still need to be built
with earlier versions of Base can define the necessary status symbols like
this:</p>

<blockquote><pre>
#include "epicsTime.h"

#ifndef M_time
/* S_time_... status values were not provided before Base 3.16 */
#define S_time_unsynchronized epicsTimeERROR
#define S_time_...whatever... epicsTimeERROR
#endif
</pre></blockquote>

<h3>Refactoring of epicsReadline</h3>

<p>The epicsReadline code has been reorganized to allow the commandline history
editor to be disabled at runtime. The EPICS_COMMANDLINE_LIBRARY build setting
still selects the preferred editor, but the new <tt>IOCSH_HISTEDIT_DISABLE</tt>
environment variable can be set at runtime to disable history editing and make
the IOC or other program use the basic editor instead. This is useful when
starting and controlling an IOC from another program through its stdin and
stdout streams since history editors often insert invisible escape codes into
the stdout stream, making it hard to parse.</p>

<h3>Callback subsystem API</h3>

<p>Added a new macro <tt>callbackGetPriority(prio, callback)</tt> to the
callback.h header and removed the need for dbScan.c to reach into the internals
of its CALLBACK objects.</p>


<h2 align="center">Changes from the 3.15 branch since 3.15.5</h2>

<!-- Insert inherited items immediately below here ... -->

<h3>Add osiSockOptMcastLoop_t and osiSockTest</h3>

<p>Added a new OS-independent typedef for multicast socket options, and a test
file to check their correct operation.<p>

<h3>Support for CONFIG_SITE.local in Base</h3>

<p>This feature is mostly meant for use by developers; configuration
settings that would normally appear in Base/configure/CONFIG_SITE can now
be put in a locally created base/configure/CONFIG_SITE.local file instead
of having go modify or replace the original. A new .gitignore pattern
tells git to ignore all configure/*.local files.</p>


<h2 align="center">Changes from the 3.14 branch since 3.15.5</h2>

<!-- Insert inherited items immediately below here ... -->

<h3>Extend maximum Posix epicsEventWaitWithTimeout() delay</h3>

<p>The Posix implementation of epicsEventWaitWithTimeout() was limiting the
timeout delay to at most 60 minutes (3600.0 seconds). This has been changed to
10 years; significantly longer maximum delays cause problems on systems where
<tt>time_t</tt> is still a signed 32-bit integer so cannot represent absolute
time-stamps after 2038-01-19. Our assumption is that such 32-bit systems will
have been retired before the year 2028, but some additional tests have been
added to the epicsTimeTest program to detect and fail if this assumption is
violated.</p>

<h3>New test-related make targets</h3>

<p>This release adds several new make targets intended for use by developers
and Continuous Integration systems which simplify the task of running the
built-in self-test programs and viewing the results. Since these targets are
intended for limited use they can have requirements for the build host which
go beyond the standard minimum set needed to build and run Base.</p>

<blockquote>

<h4><tt>test-results</tt> &mdash; Summarize test results</h4>

<p>The new make target <tt>test-results</tt> will run the self-tests if
necessary to generate a TAP file for each test, then summarizes the TAP output
files in each test directory in turn, displaying the details of any failures.
This step uses the program <q>prove</q> which comes with Perl, but also needs
<q>cat</q> to be provided in the default search path so will not work on most
Windows systems.</p>

<h4><tt>junitfiles</tt> &mdash; Convert test results to JUnit XML Format</h4>

<p>The new make target <tt>junitfiles</tt> will run the self-tests if necessary
and then convert the TAP output files into the more commonly-supported JUnit
XML format. The program that performs this conversion needs the Perl module
<q><tt>XML::Generator</tt></q> to have been installed.</p>

<h4><tt>clean-tests</tt> &mdash; Delete test result files</h4>

<p>The new make target <tt>clean-tests</tt> removes any test result files from
previous test runs. It cleans both TAP and JUnit XML files.</p>

</blockquote>

<h3>Fix DNS related crash on exit</h3>

<p>The attempt to fix DNS related delays for short lived CLI programs (eg. caget)
in lp:1527636 introduced a bug which cased these short lived clients to crash on exit.
This bug should now be fixed.</p>

<h3>Server bind issue on Windows</h3>

<p>When a National Instruments network variables CA server is already running on
a Windows system and an IOC or PCAS server is started, the IOC's attempt to
bind a TCP socket to the CA server port number fails, but Windows returns a
different error status value than the IOC is expecting in that circumstance
(because the National Instruments code requests exclusive use of that port,
unlike the EPICS code) so the IOC fails to start properly. The relevent EPICS
bind() checks have now been updated so the IOC will request that a dynamic port
number be allocated for this TCP socket instead when this happens.</p>

<h3>Checking Periodic Scan Rates</h3>

<p>Code has been added to the IOC startup to better protect it against bad
periodic scan rates, including against locales where <q><tt>.</tt></q> is not
accepted as a decimal separator character. If the scan period in a menuScan
choice string cannot be parsed, the associated periodic scan thread will no
longer be started by the IOC and a warning message will be displayed at iocInit
time. The <tt>scanppl</tt> command will also flag the faulty menuScan value.</p>


<h2 align="center">Changes made between 3.15.4 and 3.15.5</h2>

<h3>dbStatic Library Speedup and Cleanup</h3>

<p>Loading of database files has been optimized to avoid overproportionally
long loading times for large databases. As a part of this, the alphabetical
ordering of records instances (within a record type) has been dropped. In the
unexpected case that applications were relying on the alphabetic order, setting
<tt>dbRecordsAbcSorted = 1</tt> before loading the databases will retain the
old behavior.</p>

<p>The routine <tt>dbRenameRecord()</tt> has been removed, as it was intended
to be used by database configuration tools linked against a host side version
of the dbStatic library that is not being built anymore.</p>

<h3>Launchpad Bug-fixes</h3>

<p>In addition to the more detailed change descriptions below, the following
Launchpad bugs have also been fixed in this release:</p>

<ul>
  <li><a href="https://bugs.launchpad.net/epics-base/+bug/1440186">
    #1440186</a> Crash due to a too small buffer being provided in
    dbContextReadNotifyCache</li>
  <li><a href="https://bugs.launchpad.net/epics-base/+bug/1479316">
    #1479316</a> Some data races found using Helgrind</li>
  <li><a href="https://bugs.launchpad.net/epics-base/+bug/1495833">
    #1495833</a> biRecord prompt groups are nonsensical</li>
  <li><a href="https://bugs.launchpad.net/epics-base/+bug/1606848">
    #1606848</a> WSAIoctl SIO_GET_INTERFACE_LIST failed in Windows</li>
</ul>

<h3>Whole-Program Optimization for MS Visual Studio Targets</h3>

<p>When using the Microsoft compilers a new build system variable is provided
that controls whether whole program optimization is used or not. For static
builds using Visual Studio 2010 this optimization must be disabled. This is
controlled in the files configure/os/CONFIG_SITE.Common.windows-x64-static and
configure/os/CONFIG_SITE.Common.win32-x86-static by setting the variable
<tt>OPT_WHOLE_PROGRAM&nbsp;=&nbsp;NO</tt> to override the default value
<tt>YES</tt> that would otherwise be used.</p>

<p>Note that enabling this optimization slows down the build process. It is not
possible to selectively disable this optimization, when building a particular
module say; Microsoft's linker will restart itself automatically with the
<tt>-LTCG</tt> flag set and display a warning if it is asked to link any object
files that were compiled with the <tt>-GL</tt> flag.</p>

<h3>Add dynamic (variable length) array support to PCAS</h3>

<p>Dynamic array sizing support was added to the IOC server (RSRV) in the
Base-3.14.12 release, but has not until now been supported in the <q>Portable
Channel Access Server</q> (PCAS). Channel Access server applications using the
PCAS may not need to be modified at all; if they already push monitors with
different gdd array lengths, those variable sizes will be forwarded to any CA
clients who have requested variable length updates. The example CAS server
application has been modified to demonstrate this feature.</p>

<p>In implementing the above, the gdd method <tt>gdd::put(const gdd *)</tt> now
copies the full-sized array from the source gdd if the destination gdd is of
type array, has no allocated memory and a boundary size of 0.</p>

<h3>Additional epicsTime conversion</h3>

<p>The EPICS timestamp library (epicsTime) inside libCom's OSI layer has
been extended by routines that convert from <tt>struct tm</tt> to the EPICS
internal <tt>epicsTime</tt> type, assuming UTC - i.e. without going through
the timezone mechanism. This solves issues with converting from the structured
type to the EPICS timestamp at driver level from multiple threads at a high
repetition rate, where the timezone mechanism was blocking on file access.</p>

<h3>MinGW Cross-builds from Linux</h3>

<p>The build configuration files that allow cross-building of the 32-bit
win32-x86-mingw cross-target have been adjusted to default to building shared
libraries (DLLs) as this is now supported by recent MinGW compilers. The 64-bit
windows-x64-mingw cross-target was already being built that way by default. The
configuration options to tell the minGW cross-compiler to link programs with
static versions of the compiler support libraries have now been moved into the
CONFIG_SITE.linux-x86.<i>target</i> files.</p>

<h3>General Time updates</h3>

<p>The <tt>iocInit</tt> code now performs a sanity check of the current time
returned by the generalTime subsystem and will print a warning if the wall-clock
time returned has not been initialized yet. This is just a warning message; when
a time provider does synchonize the IOC will subsequently pick up and use the
correct time. This check code also primes the registered event system provider
if there is one so the <tt>epicsTimeGetEventInt()</tt> routine will work on IOCs
that ask for event time within an interrupt service routine.</p>

<p>The osiClockTime provider's synchronization thread (which is only used on
some embedded targets) will now poll the other time providers at 1Hz until the
first time it manages to get a successful timestamp, after which it will poll
for updates every 60 seconds as before.</p>

<p>The routine <tt>generalTimeGetExceptPriority()</tt> was designed for use by
backup (lower priority) time providers like the osiClockTime provider which do
not have their own absolute time reference and rely on other providers for an
absolute time source. This routine no longer implements the ratchet mechanism
that prevented the time it returned from going backwards. If the backup clock's
tick-timer runs fast the synchronization of the backup time provider would never
allow it to be corrected backwards when the ratchet was in place. The regular
<tt>epicsTimeGetCurrent()</tt> API still uses the ratchet mechanism, so this
change will not cause the IOC to see time going backwards.</p>

<h3>Microsoft Visual Studio builds</h3>

<p>The build configuration files for builds using the Microsoft compilers have
been updated, although there should be no noticable difference at most sites.
One extra compiler warning is now being suppressed for C++ code, <tt>C4344:
behavior change: use of explicit template arguments results in ...</tt> which is
gratuitous and was appearing frequently in builds of the EPICS V4 modules.</p>

<p>Cross-builds of the windows-x64 target from a win32-x86 host have been
removed as they don't actually work within the context of a single <tt>make</tt>
run. Significant changes to the build configuration files would be necessary for
these kinds of cross-builds to work properly, which could be done if someone
needs them (email Andrew Johnson before working on this, and see
<a href="http://stackoverflow.com/questions/5807647/how-do-you-compile-32-bit-and-64-bit-applications-at-the-same-time-in-visual-stu">
this stack-overflow answer</a> for a starting point).</p>

<h3>Bazaar keywords such as 'Revision-Id' removed</h3>

<p>In preparation for moving to git in place of the Bazaar revision control
system we have removed all the keywords from the Base source code.</p>

<h3>Linux systemd service file for CA Repeater</h3>

<p>Building this version of Base on a Linux system creates a systemd service
file suitable for starting the Channel Access Repeater under systemd. The file
will be installed into the target bin directory, from where it can be copied
into the appropriate systemd location and modified as necessary. Installation
instructions are included as comments in the file.</p>


<h2 align="center">Changes made between 3.15.3 and 3.15.4</h2>

<h3>New string input device support "getenv"</h3>

<p>A new "getenv" device support for both the stringin and lsi (long string
input) record types can be used to read the value of an environment variable
from the IOC at runtime. See base/db/softIocExit.db for sample usage.</p>

<h3>Build rules and DELAY_INSTALL_LIBS</h3>

<p>A new order-only prerequisite build rule has been added to ensure that
library files (and DLL stubs on Windows) get installed before linking any
executables, which resolves parallel build problems on high-powered CPUs. There
are some (rare) cases though where a Makefile has to build an executable and run
it to be able to compile code for a library built by the same Makefile. With
this new build rule GNUmake will complain about a circular dependency and the
build will probably fail in those cases. To avoid this problem the failing
Makefile should set <tt>DELAY_INSTALL_LIBS = YES</tt> before including the
<tt>$(TOP)/configure/RULES</tt> file, disabling the new build rule.</p>

<h3>IOC environment variables and build parameters</h3>

<p>The IOC now sets a number of environment variables at startup that provide
the version of EPICS Base it was built against (EPICS_VERSION_...) and its build
architecture (ARCH). In some cases this allows a single iocBoot/ioc directory to
be used to run the same IOC on several different architectures without any
changes.</p>

<p>There are also 3 new environment parameters (EPICS_BUILD_...) available that
C/C++ code can use to find out the target architecture, OS class and compiler
class it was built with. These may be useful when writing interfaces to other
languages.</p>

<h3>New implementation of promptgroup/gui_group field property</h3>

<p>The mechanism behind the "promptgroup()" field property inside a record type
definition has been changed. Instead of using a fixed set of choices,
the static database access library now collects the used gui group names
while parsing DBD information. Group names should start with a two-digit number
plus space-dash-space to allow proper sorting of groups.</p>

<p>The include file <tt>guigroup.h</tt> that defined the fixed set of choices
has been deprecated. Instead, use the conversion functions between index number
and group string that have been added to dbStaticLib.</p>

<p>When a DBD file containing record-type descriptions is expanded, any
old-style <tt>GUI_xxx</tt> group names will be replaced by a new-style
string for use by the IOC. This permits an older record type to be used with
the 3.15.4 release, although eventually record types should be converted by
hand with better group names used.</p>

<h3>CA server configuration changes</h3>

<p>RSRV now honors EPICS_CAS_INTF_ADDR_LIST and binds only to the provided list
of network interfaces. Name searches (UDP and TCP) on other network interfaces
are ignored. For example on a computer with interfaces 10.5.1.1/24, 10.5.2.1/24,
and 10.5.3.1/24, setting "EPICS_CAS_INTF_ADDR_LIST='10.5.1.1 10.5.2.1'" will
accept traffic on the .1.1 and .2.1, but ignore from .3.1</p>

<p>RSRV now honors EPICS_CAS_IGNORE_ADDR_LIST and ignores UDP messages received
from addresses in this list.</p>

<p>Previously, CA servers (RSRV and PCAS) would build the beacon address list
using EPICS_CA_ADDR_LIST if EPICS_CAS_BEACON_ADDR_LIST was no set. This is no
longer done. Sites depending on this should set both envronment variables to the
same value.</p>

<h3>IPv4 multicast for name search and beacons</h3>

<p>libca, RSRV, and PCAS may now use IPv4 multicasting for UDP traffic (name
search and beacons). This is disabled by default. To enable multicast address(s)
must be listed in EPICS_CA_ADDR_LIST for clients and EPICS_CAS_INTF_ADDR_LIST
for servers (IOCs should set both). For example:
"EPICS_CAS_INTF_ADDR_LIST='224.0.2.9' EPICS_CA_ADDR_LIST=224.0.2.9".</p>

<p>Please note that no IPv4 multicast address is officially assigned for Channel
Access by IANA. The example 224.0.2.9 is taken from the AD-HOC Block I range.<p>

<h3>Moved <tt>mlockall()</tt> into its own epicsThread routine</h3>

<p>Since EPICS Base 3.15.0.2 on Posix OSs the initialization of the epicsThread
subsystem has called <tt>mlockall()</tt> when the OS supports it and thread
priority scheduling is enabled. Doing so has caused problems in third-party
applications that call the CA client library, so the functionality has been
moved to a separate routine <tt>epicsThreadRealtimeLock()</tt> which will be
called by the IOC at iocInit (unless disabled by setting the global variable
<tt>dbThreadRealtimeLock</tt> to zero).</p>

<h3>Added dbQuietMacroWarnings control</h3>

<p>When loading database files, macros get expanded even on comment lines. If a
comment contains an undefined macro, the load still continues but an error
message gets printed. For this release the error message has been changed to a
warning, but even this warning can be made less verbose by setting this new
variable to a non-zero value before loading the file, like this:</p>

<blockquote><pre>
var dbQuietMacroWarnings 1      <i>iocsh</i>
dbQuietMacroWarnings=1          <i>VxWorks</i>
</pre></blockquote>

<p>This was <a href="https://bugs.launchpad.net/bugs/541119">Launchpad bug
541119</a>.</p>


<h2 align="center">Changes from the 3.14 branch between 3.15.3 and 3.15.4</h2>

<h3>NTP Time Provider adjusts to OS tick rate changes</h3>

<p>Dirk Zimoch provided code that allows the NTP Time provider (used on VxWorks
and RTEMS only) to adapt to changes in the OS clock tick rate after the provider
has been initialized. Note that changing the tick rate after iocInit() is not
advisable, and that other software might still misbehave if initialized before
an OS tick rate change. This change was back-ported from the 3.15 branch.</p>

<h3>Making IOC ca_get operations atomic</h3>

<p>When a CA client gets data from an IOC record using a compound data type such
as <tt>DBR_TIME_DOUBLE</tt> the value field is fetched from the database in a
separate call than the other metadata, without keeping the record locked. This
allows some other thread such as a periodic scan thread a chance to interrupt
the get operation and process the record in between. CA monitors have always
been atomic as long as the value data isn't a string or an array, but this race
condition in the CA get path has now been fixed so the record will stay locked
between the two fetch operations.</p>

<p>This fixes <a href="https://bugs.launchpad.net/epics-base/+bug/1581212">
Launchpad bug #1581212</a>, thanks to Till Strauman and Dehong Zhang.</p>

<h3>New CONFIG_SITE variable for running self-tests</h3>

<p>The 'make runtests' and 'make tapfiles' build targets normally only run the
self-tests for the main <tt>EPICS_HOST_ARCH</tt> architecture. If the host is
able to execute self-test programs for other target architectures that are being
built by the host, such as when building a <tt>-debug</tt> version of the host
architecture for example, the names of those other architectures can be added to
the new <tt>CROSS_COMPILER_RUNTEST_ARCHS</tt> variable in either the
<tt>configure/CONFIG_SITE</tt> file or in an appropriate
<tt>configure/os/CONFIG_SITE.&lt;host&gt;.Common</tt> file to have the test
programs for those targets be run as well.</p>

<h3>Additional RELEASE file checks</h3>

<p>An additional check has been added at build-time for the contents of the
configure/RELEASE file(s), which will mostly only affect users of the Debian
EPICS packages published by NSLS-2. Support modules may share an install path,
but all such modules must be listed adjacent to each other in any RELEASE files
that point to them. For example the following will fail the new checks:</p>

<blockquote><pre>
AUTOSAVE = /usr/lib/epics
ASYN = /home/mdavidsaver/asyn
EPICS_BASE = /usr/lib/epics
</pre></blockquote>

<p>giving the compile-time error</p>

<blockquote><pre>
This application's RELEASE file(s) define
	EPICS_BASE = /usr/lib/epics
after but not adjacent to
	AUTOSAVE = /usr/lib/epics
Module definitions that share paths must be grouped together.
Either remove a definition, or move it to a line immediately
above or below the other(s).
Any non-module definitions belong in configure/CONFIG_SITE.
</pre></blockquote>


<p>In many cases such as the one above the order of the <tt>AUTOSAVE</tt> and
<tt>ASYN</tt> lines can be swapped to let the checks pass, but if the
<tt>AUTOSAVE</tt> module depended on <tt>ASYN</tt> and hence had to appear
before it in the list this error indicates that <tt>AUTOSAVE</tt> should also be
built in its own private area; a shared copy would likely be incompatible with
the version of <tt>ASYN</tt> built in the home directory.</p>

<h3>String field buffer overflows</h3>

<p>Two buffer overflow bugs that can crash the IOC have been fixed, caused by
initializing a string field with a value larger than the field size
(<a href="https://bugs.launchpad.net/bugs/1563191">Launchpad bug
#1563191</a>).</p>

<h3>Fixed stack corruption bug in epicsThread C++ API</h3>

<p>The C++ interface to the epicsThread API could corrupt the stack on thread
exit in some rare circumstances, usually at program exit. This bug has been
fixed (<a href="https://bugs.launchpad.net/bugs/1558206">Launchpad bug
#1558206</a>).</p>

<h3>RTEMS NTP Support Issue</h3>

<p>On RTEMS the NTP Time Provider could in some circumstances get out of sync
with the server because the osdNTPGet() code wasn't clearing its input socket
before sending out a new request. This
(<a href="https://bugs.launchpad.net/bugs/1549908">Launchpad bug 1549908</a>)
has now been fixed.</p>

<h3>CALC engine bitwise operator fixes</h3>

<p>The bitwise operators in the CALC engine have been modified to work properly
with values that have bit 31 (0x80000000) set. This modification involved
back-porting some earlier changes from the 3.15 branch, and fixes
<a href="https://code.launchpad.net/bugs/1514520">Launchpad bug
#1514520</a>.</p>

<h3>Fix <tt>ipAddrToAsciiAsync()</tt>: Don't try to join the daemon thread</h3>

<p>On process exit, don't try to stop the worker thread that makes DNS lookups
asynchronous. Previously this would wait for any lookups still in progress,
delaying the exit unnecessarily. This was most obvious with catools (eg.
cainfo).
<a href="https://bugs.launchpad.net/bugs/1527636">lp:1527636</a></p>

<h3>Fix <tt>epicsTime_localtime()</tt> on Windows</h3>

<p>Simpler versions of the epicsTime_gmtime() and epicsTime_localtime()
routines have been included in the Windows implementations, and a new test
program added. The original versions do not report DST status properly. Fixes
<a href="https://bugs.launchpad.net/bugs/1528284">Launchpad bug 1528284</a>.</p>


</body>
</html><|MERGE_RESOLUTION|>--- conflicted
+++ resolved
@@ -3,29 +3,23 @@
 <html>
 <head>
   <meta http-equiv="content-type" content="text/html; charset=iso-8859-1">
-<<<<<<< HEAD
   <title>EPICS 7.0 Release Notes</title>
 </head>
 
 <body lang="en">
+
+<h1 align="center">EPICS Release 7.0.2.x</h1>
+
+<!-- Insert new items immediately below this template ...
+
+<h3>Title...</h3>
+
+<p>Description</p>
+
+-->
+
 <h1 align="center">EPICS Release 7.0.1.1</h1>
-=======
-  <title>EPICS Base R3.16.2 Release Notes</title>
-</head>
-
-<body lang="en">
-<h1 align="center">EPICS Base Release 3.16.2</h1>
->>>>>>> cd8fd8a0
-
-<!-- Insert new items immediately below this template ...
-
-<h3>Title...</h3>
-
-<p>Description</p>
-
--->
-
-<<<<<<< HEAD
+
 <h3>Changed SIML failure behavior</h3>
 
 <p>A failure when fetching the simulation mode through <tt>SIML</tt> will not
@@ -92,7 +86,6 @@
 
 <!-- Insert inherited items immediately below here ... -->
 
-=======
 <h3>Restore use of ledlib for VxWorks command editing</h3>
 
 <p>The epicsReadline refactoring work described below unfortunately disabled the
@@ -148,7 +141,6 @@
 correctly. See Launchpad
 <a href="https://bugs.launchpad.net/epics-base/+bug/1706703">bug
 #1706703</a>.</p>
->>>>>>> cd8fd8a0
 
 
 <h2 align="center">Changes made between 3.16.0.1 and 3.16.1</h2>
