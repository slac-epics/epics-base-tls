--- conflicted
+++ resolved
@@ -15,23 +15,6 @@
 <h2 align="center">Changes made on the 3.15 branch since 3.15.4</h2>
 <!-- Insert new items immediately below here ... -->
 
-<<<<<<< HEAD
-=======
-<h3>Bazaar keywords such as 'Revision-Id' removed</h3>
-
-<p>In preparation for moving to git in place of the Bazaar revision control
-system we have removed all the keywords from the Base source code.</p>
-
-<h3>Linux systemd service file for CA Repeater</h3>
-
-<p>Building this version of Base on a Linux system creates a systemd service
-file suitable for starting the Channel Access Repeater under systemd. The file
-will be installed into the target bin directory, from where it can be copied
-into the appropriate systemd location and modified as necessary. Installation
-instructions are included as comments in the file.</p>
-
-<h3>NTP Time Provider adjusts to OS tick rate changes</h3>
->>>>>>> c8351c32
 
 <h2 align="center">Changes pulled from the 3.14 branch since 3.15.4</h2>
 <!-- Insert inherited items immediately below here ... -->
@@ -149,6 +132,22 @@
 
 <p>In preparation for moving to git in place of the Bazaar revision control
 system we have removed all the keywords from the Base source code.</p>
+
+<h3>Linux systemd service file for CA Repeater</h3>
+
+<p>Building this version of Base on a Linux system creates a systemd service
+file suitable for starting the Channel Access Repeater under systemd. The file
+will be installed into the target bin directory, from where it can be copied
+into the appropriate systemd location and modified as necessary. Installation
+instructions are included as comments in the file.</p>
+
+<h3>NTP Time Provider adjusts to OS tick rate changes</h3>
+
+<p>Dirk Zimoch provided code that allows the NTP Time provider (used on VxWorks
+and RTEMS only) to adapt to changes in the OS clock tick rate after the provider
+has been initialized. Note that changing the tick rate after iocInit() is not
+advisable, and that other software might still misbehave if initialized before
+an OS tick rate change. This change was back-ported from the 3.15 branch.</p>
 
 <h3>Making IOC ca_get operations atomic</h3>
 
