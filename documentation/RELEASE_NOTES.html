<!DOCTYPE html PUBLIC "-//W3C//DTD HTML 4.01 Transitional//EN"
    "http://www.w3.org/TR/html4/loose.dtd">
<html>
<head>
  <meta http-equiv="content-type" content="text/html; charset=iso-8859-1">
  <title>EPICS Base R3.15.5 Release Notes</title>
</head>

<body lang="en">
<h1 align="center">EPICS Base Release 3.15.5</h1>

<p style="color:red">This version of EPICS Base has not been released yet.</p>


<h2 align="center">Changes made on the 3.15 branch since 3.15.4</h2>
<!-- Insert new items immediately below here ... -->

<<<<<<< HEAD
<h3>dbStatic Library Speedup and Cleanup</h3>

<p>Loading of database files has been optimized to avoid overproportionally
long loading times for large databases. As a part of this, the alphabetical
ordering of records instances (within a record type) has been dropped. In the
unexpected case that applications were relying on the alphabetic order, setting
<tt>dbRecordsAbcSorted = 1</tt> before loading the databases will retain the
old behavior.</p>

<p>The routine <tt>dbRenameRecord()</tt> has been removed, as it was intended
to be used by database configuration tools linked against a host side version
of the dbStatic library that is not being built anymore.</p>


<h2 align="center">Changes from the 3.14 branch since 3.15.4</h2>
<!-- Insert inherited items immediately below here ... -->
=======
<h3>Launchpad Bug-fixes</h3>

<p>In addition to the more detailed change descriptions below, the following
Launchpad bugs have also been fixed in this release:</p>

<ul>
  <li><a href="https://bugs.launchpad.net/epics-base/+bug/1440186">
    #1440186</a> Crash due to a too small buffer being provided in
    dbContextReadNotifyCache</li>
  <li><a href="https://bugs.launchpad.net/epics-base/+bug/1479316">
    #1479316</a> Some data races found using Helgrind</li>
  <li><a href="https://bugs.launchpad.net/epics-base/+bug/1495833">
    #1495833</a> biRecord prompt groups are nonsensical</li>
  <li><a href="https://bugs.launchpad.net/epics-base/+bug/1606848">
    #1606848</a> WSAIoctl SIO_GET_INTERFACE_LIST failed in Windows</li>
</ul>

<h3>Whole-Program Optimization for MS Visual Studio Targets</h3>

<p>When using the Microsoft compilers a new build system variable is provided
that controls whether whole program optimization is used or not. For static
builds using Visual Studio 2010 this optimization must be disabled. This is
controlled in the files configure/os/CONFIG_SITE.Common.windows-x64-static and
configure/os/CONFIG_SITE.Common.win32-x86-static by setting the variable
<tt>OPT_WHOLE_PROGRAM&nbsp;=&nbsp;NO</tt> to override the default value
<tt>YES</tt> that would otherwise be used.</p>

<p>Note that enabling this optimization slows down the build process. It is not
possible to selectively disable this optimization, when building a particular
module say; Microsoft's linker will restart itself automatically with the
<tt>-LTCG</tt> flag set and display a warning if it is asked to link any object
files that were compiled with the <tt>-GL</tt> flag.</p>
>>>>>>> 435ac7b0

<h3>Add dynamic (variable length) array support to PCAS</h3>

<p>Dynamic array sizing support was added to the IOC server (RSRV) in the
Base-3.14.12 release, but has not until now been supported in the <q>Portable
Channel Access Server</q> (PCAS). Channel Access server applications using the
PCAS may not need to be modified at all; if they already push monitors with
different gdd array lengths, those variable sizes will be forwarded to any CA
clients who have requested variable length updates. The example CAS server
application has been modified to demonstrate this feature.</p>

<p>In implementing the above, the gdd method <tt>gdd::put(const gdd *)</tt> now
copies the full-sized array from the source gdd if the destination gdd is of
type array, has no allocated memory and a boundary size of 0.</p>

<h3>Additional epicsTime conversion</h3>

<p>The EPICS timestamp library (epicsTime) inside libCom's OSI layer has
been extended by routines that convert from <tt>struct tm</tt> to the EPICS
internal <tt>epicsTime</tt> type, assuming UTC - i.e. without going through
the timezone mechanism. This solves issues with converting from the structured
type to the EPICS timestamp at driver level from multiple threads at a high
repetition rate, where the timezone mechanism was blocking on file access.</p>

<h3>MinGW Cross-builds from Linux</h3>

<p>The build configuration files that allow cross-building of the 32-bit
win32-x86-mingw cross-target have been adjusted to default to building shared
libraries (DLLs) as this is now supported by recent MinGW compilers. The 64-bit
windows-x64-mingw cross-target was already being built that way by default. The
configuration options to tell the minGW cross-compiler to link programs with
static versions of the compiler support libraries have now been moved into the
CONFIG_SITE.linux-x86.<i>target</i> files.</p>

<h3>General Time updates</h3>

<p>The <tt>iocInit</tt> code now performs a sanity check of the current time
returned by the generalTime subsystem and will print a warning if the wall-clock
time returned has not been initialized yet. This is just a warning message; when
a time provider does synchonize the IOC will subsequently pick up and use the
correct time. This check code also primes the registered event system provider
if there is one so the <tt>epicsTimeGetEventInt()</tt> routine will work on IOCs
that ask for event time within an interrupt service routine.</p>

<p>The osiClockTime provider's synchronization thread (which is only used on
some embedded targets) will now poll the other time providers at 1Hz until the
first time it manages to get a successful timestamp, after which it will poll
for updates every 60 seconds as before.</p>

<p>The routine <tt>generalTimeGetExceptPriority()</tt> was designed for use by
backup (lower priority) time providers like the osiClockTime provider which do
not have their own absolute time reference and rely on other providers for an
absolute time source. This routine no longer implements the ratchet mechanism
that prevented the time it returned from going backwards. If the backup clock's
tick-timer runs fast the synchronization of the backup time provider would never
allow it to be corrected backwards when the ratchet was in place. The regular
<tt>epicsTimeGetCurrent()</tt> API still uses the ratchet mechanism, so this
change will not cause the IOC to see time going backwards.</p>

<h3>Microsoft Visual Studio builds</h3>

<p>The build configuration files for builds using the Microsoft compilers have
been updated, although there should be no noticable difference at most sites.
One extra compiler warning is now being suppressed for C++ code, <tt>C4344:
behavior change: use of explicit template arguments results in ...</tt> which is
gratuitous and was appearing frequently in builds of the EPICS V4 modules.</p>

<p>Cross-builds of the windows-x64 target from a win32-x86 host have been
removed as they don't actually work within the context of a single <tt>make</tt>
run. Significant changes to the build configuration files would be necessary for
these kinds of cross-builds to work properly, which could be done if someone
needs them (email Andrew Johnson before working on this, and see
<a href="http://stackoverflow.com/questions/5807647/how-do-you-compile-32-bit-and-64-bit-applications-at-the-same-time-in-visual-stu">
this stack-overflow answer</a> for a starting point).</p>

<h3>Bazaar keywords such as 'Revision-Id' removed</h3>

<p>In preparation for moving to git in place of the Bazaar revision control
system we have removed all the keywords from the Base source code.</p>

<h3>Linux systemd service file for CA Repeater</h3>

<p>Building this version of Base on a Linux system creates a systemd service
file suitable for starting the Channel Access Repeater under systemd. The file
will be installed into the target bin directory, from where it can be copied
into the appropriate systemd location and modified as necessary. Installation
instructions are included as comments in the file.</p>


<h2 align="center">Changes made between 3.15.3 and 3.15.4</h2>

<h3>New string input device support "getenv"</h3>

<p>A new "getenv" device support for both the stringin and lsi (long string
input) record types can be used to read the value of an environment variable
from the IOC at runtime. See base/db/softIocExit.db for sample usage.</p>

<h3>Build rules and DELAY_INSTALL_LIBS</h3>

<p>A new order-only prerequisite build rule has been added to ensure that
library files (and DLL stubs on Windows) get installed before linking any
executables, which resolves parallel build problems on high-powered CPUs. There
are some (rare) cases though where a Makefile has to build an executable and run
it to be able to compile code for a library built by the same Makefile. With
this new build rule GNUmake will complain about a circular dependency and the
build will probably fail in those cases. To avoid this problem the failing
Makefile should set <tt>DELAY_INSTALL_LIBS = YES</tt> before including the
<tt>$(TOP)/configure/RULES</tt> file, disabling the new build rule.</p>

<h3>IOC environment variables and build parameters</h3>

<p>The IOC now sets a number of environment variables at startup that provide
the version of EPICS Base it was built against (EPICS_VERSION_...) and its build
architecture (ARCH). In some cases this allows a single iocBoot/ioc directory to
be used to run the same IOC on several different architectures without any
changes.</p>

<p>There are also 3 new environment parameters (EPICS_BUILD_...) available that
C/C++ code can use to find out the target architecture, OS class and compiler
class it was built with. These may be useful when writing interfaces to other
languages.</p>

<h3>New implementation of promptgroup/gui_group field property</h3>

<p>The mechanism behind the "promptgroup()" field property inside a record type
definition has been changed. Instead of using a fixed set of choices,
the static database access library now collects the used gui group names
while parsing DBD information. Group names should start with a two-digit number
plus space-dash-space to allow proper sorting of groups.</p>

<p>The include file <tt>guigroup.h</tt> that defined the fixed set of choices
has been deprecated. Instead, use the conversion functions between index number
and group string that have been added to dbStaticLib.</p>

<p>When a DBD file containing record-type descriptions is expanded, any
old-style <tt>GUI_xxx</tt> group names will be replaced by a new-style
string for use by the IOC. This permits an older record type to be used with
the 3.15.4 release, although eventually record types should be converted by
hand with better group names used.</p>

<h3>CA server configuration changes</h3>

<p>RSRV now honors EPICS_CAS_INTF_ADDR_LIST and binds only to the provided list
of network interfaces. Name searches (UDP and TCP) on other network interfaces
are ignored. For example on a computer with interfaces 10.5.1.1/24, 10.5.2.1/24,
and 10.5.3.1/24, setting "EPICS_CAS_INTF_ADDR_LIST='10.5.1.1 10.5.2.1'" will
accept traffic on the .1.1 and .2.1, but ignore from .3.1</p>

<p>RSRV now honors EPICS_CAS_IGNORE_ADDR_LIST and ignores UDP messages received
from addresses in this list.</p>

<p>Previously, CA servers (RSRV and PCAS) would build the beacon address list
using EPICS_CA_ADDR_LIST if EPICS_CAS_BEACON_ADDR_LIST was no set. This is no
longer done. Sites depending on this should set both envronment variables to the
same value.</p>

<h3>IPv4 multicast for name search and beacons</h3>

<p>libca, RSRV, and PCAS may now use IPv4 multicasting for UDP traffic (name
search and beacons). This is disabled by default. To enable multicast address(s)
must be listed in EPICS_CA_ADDR_LIST for clients and EPICS_CAS_INTF_ADDR_LIST
for servers (IOCs should set both). For example:
"EPICS_CAS_INTF_ADDR_LIST='224.0.2.9' EPICS_CA_ADDR_LIST=224.0.2.9".</p>

<p>Please note that no IPv4 multicast address is officially assigned for Channel
Access by IANA. The example 224.0.2.9 is taken from the AD-HOC Block I range.<p>

<h3>Moved <tt>mlockall()</tt> into its own epicsThread routine</h3>

<p>Since EPICS Base 3.15.0.2 on Posix OSs the initialization of the epicsThread
subsystem has called <tt>mlockall()</tt> when the OS supports it and thread
priority scheduling is enabled. Doing so has caused problems in third-party
applications that call the CA client library, so the functionality has been
moved to a separate routine <tt>epicsThreadRealtimeLock()</tt> which will be
called by the IOC at iocInit (unless disabled by setting the global variable
<tt>dbThreadRealtimeLock</tt> to zero).</p>

<h3>Added dbQuietMacroWarnings control</h3>

<p>When loading database files, macros get expanded even on comment lines. If a
comment contains an undefined macro, the load still continues but an error
message gets printed. For this release the error message has been changed to a
warning, but even this warning can be made less verbose by setting this new
variable to a non-zero value before loading the file, like this:</p>

<blockquote><pre>
var dbQuietMacroWarnings 1      <i>iocsh</i>
dbQuietMacroWarnings=1          <i>VxWorks</i>
</pre></blockquote>

<p>This was <a href="https://bugs.launchpad.net/bugs/541119">Launchpad bug
541119</a>.</p>


<h2 align="center">Changes from the 3.14 branch between 3.15.3 and 3.15.4</h2>

<h3>NTP Time Provider adjusts to OS tick rate changes</h3>

<p>Dirk Zimoch provided code that allows the NTP Time provider (used on VxWorks
and RTEMS only) to adapt to changes in the OS clock tick rate after the provider
has been initialized. Note that changing the tick rate after iocInit() is not
advisable, and that other software might still misbehave if initialized before
an OS tick rate change. This change was back-ported from the 3.15 branch.</p>

<h3>Making IOC ca_get operations atomic</h3>

<p>When a CA client gets data from an IOC record using a compound data type such
as <tt>DBR_TIME_DOUBLE</tt> the value field is fetched from the database in a
separate call than the other metadata, without keeping the record locked. This
allows some other thread such as a periodic scan thread a chance to interrupt
the get operation and process the record in between. CA monitors have always
been atomic as long as the value data isn't a string or an array, but this race
condition in the CA get path has now been fixed so the record will stay locked
between the two fetch operations.</p>

<p>This fixes <a href="https://bugs.launchpad.net/epics-base/+bug/1581212">
Launchpad bug #1581212</a>, thanks to Till Strauman and Dehong Zhang.</p>

<h3>New CONFIG_SITE variable for running self-tests</h3>

<p>The 'make runtests' and 'make tapfiles' build targets normally only run the
self-tests for the main <tt>EPICS_HOST_ARCH</tt> architecture. If the host is
able to execute self-test programs for other target architectures that are being
built by the host, such as when building a <tt>-debug</tt> version of the host
architecture for example, the names of those other architectures can be added to
the new <tt>CROSS_COMPILER_RUNTEST_ARCHS</tt> variable in either the
<tt>configure/CONFIG_SITE</tt> file or in an appropriate
<tt>configure/os/CONFIG_SITE.&lt;host&gt;.Common</tt> file to have the test
programs for those targets be run as well.</p>

<h3>Additional RELEASE file checks</h3>

<p>An additional check has been added at build-time for the contents of the
configure/RELEASE file(s), which will mostly only affect users of the Debian
EPICS packages published by NSLS-2. Support modules may share an install path,
but all such modules must be listed adjacent to each other in any RELEASE files
that point to them. For example the following will fail the new checks:</p>

<blockquote><pre>
AUTOSAVE = /usr/lib/epics
ASYN = /home/mdavidsaver/asyn
EPICS_BASE = /usr/lib/epics
</pre></blockquote>

<p>giving the compile-time error</p>

<blockquote><pre>
This application's RELEASE file(s) define
	EPICS_BASE = /usr/lib/epics
after but not adjacent to
	AUTOSAVE = /usr/lib/epics
Module definitions that share paths must be grouped together.
Either remove a definition, or move it to a line immediately
above or below the other(s).
Any non-module definitions belong in configure/CONFIG_SITE.
</pre></blockquote>


<p>In many cases such as the one above the order of the <tt>AUTOSAVE</tt> and
<tt>ASYN</tt> lines can be swapped to let the checks pass, but if the
<tt>AUTOSAVE</tt> module depended on <tt>ASYN</tt> and hence had to appear
before it in the list this error indicates that <tt>AUTOSAVE</tt> should also be
built in its own private area; a shared copy would likely be incompatible with
the version of <tt>ASYN</tt> built in the home directory.</p>

<h3>String field buffer overflows</h3>

<p>Two buffer overflow bugs that can crash the IOC have been fixed, caused by
initializing a string field with a value larger than the field size
(<a href="https://bugs.launchpad.net/bugs/1563191">Launchpad bug
#1563191</a>).</p>

<h3>Fixed stack corruption bug in epicsThread C++ API</h3>

<p>The C++ interface to the epicsThread API could corrupt the stack on thread
exit in some rare circumstances, usually at program exit. This bug has been
fixed (<a href="https://bugs.launchpad.net/bugs/1558206">Launchpad bug
#1558206</a>).</p>

<h3>RTEMS NTP Support Issue</h3>

<p>On RTEMS the NTP Time Provider could in some circumstances get out of sync
with the server because the osdNTPGet() code wasn't clearing its input socket
before sending out a new request. This
(<a href="https://bugs.launchpad.net/bugs/1549908">Launchpad bug 1549908</a>)
has now been fixed.</p>

<h3>CALC engine bitwise operator fixes</h3>

<p>The bitwise operators in the CALC engine have been modified to work properly
with values that have bit 31 (0x80000000) set. This modification involved
back-porting some earlier changes from the 3.15 branch, and fixes
<a href="https://code.launchpad.net/bugs/1514520">Launchpad bug
#1514520</a>.</p>

<h3>Fix <tt>ipAddrToAsciiAsync()</tt>: Don't try to join the daemon thread</h3>

<p>On process exit, don't try to stop the worker thread that makes DNS lookups
asynchronous. Previously this would wait for any lookups still in progress,
delaying the exit unnecessarily. This was most obvious with catools (eg.
cainfo).
<a href="https://bugs.launchpad.net/bugs/1527636">lp:1527636</a></p>

<h3>Fix <tt>epicsTime_localtime()</tt> on Windows</h3>

<p>Simpler versions of the epicsTime_gmtime() and epicsTime_localtime()
routines have been included in the Windows implementations, and a new test
program added. The original versions do not report DST status properly. Fixes
<a href="https://bugs.launchpad.net/bugs/1528284">Launchpad bug 1528284</a>.</p>


<h2 align="center">Changes made between 3.15.2 and 3.15.3</h2>

<h3>Make the NTP Time provider optional on VxWorks</h3>

<p>Recent versions of VxWorks (sometime after VxWorks 6) provide facilities for
automatically synchronizing the OS clock time with an NTP server. The EPICS time
system used to assume that it had to provide time synchronization on VxWorks,
but now it tests for the existance of either of the two OS synchronization
threads before starting the NTP time provider. It is still possible to force the
NTP provider to be started even if the OS synchronization is running by defining
the environment variable <tt>EPICS_TS_FORCE_NTPTIME</tt> in the startup script
before loading the IOC's .munch file. Forcing may be necessary if the VxWorks
image is not correctly configured with the IP address of a local NTP server.</p>

<h3>Assembling files from numbered snippets</h3>

<p>A tool has been added that assembles file snippets specified on the
command line into a single output file, with sorting and replacing/adding of
snippets done based on their file names. The build system integration requires
the output file to be specified setting COMMON_ASSEMBLIES (arch independent)
or ASSEMBLIES (created by arch), then defining the snippets for each assembly
setting *_SNIPPETS (explicitly) or *_PATTERN (searched relative to all source
directories).
</p>

<h3>Clean up after GNU readline()</h3>

<p>If EPICS Base is built with readline support, any IOC that calls epicsExit()
from a thread other than the main thread is likely to leave the user's terminal
in a weird state, requiring the user to run something like 'stty sane' to clean
it up. This release patches the readline support code to clean up automatically
by registering an epicsAtExit() routine.</p>

<h3>Removed the last vestiges of RSET::get_value()</h3>

<p>The IOC has not called the get_value() routine in the RSET for a very long
time, but there was still one implementation left in the event record support
code, and a structure definition for one of the original arguments to that
routine was defined in recGbl.h. Both of these have now been removed.</p>


<h2 align="center">Changes made between 3.15.1 and 3.15.2</h2>

<h3>Raised limit on link field length in database files</h3>

<p>The length of INP/OUT link fields in database files was limited to 79 chars
by an internal buffer size in the db file parser. This limitation will go away
completely in 3.16, and has been statically raised to 255 chars for the 3.15
series.</p>

<h3>aoRecord raw conversion overflows</h3>

<p>The ao record type now checks converted raw values and limits them to the
32-bit integer range before writing them to the RVAL field. Previously value
overflows relied on Undefined Behaviour which could give different results on
different platforms. The ROFF fields of the ao and ai record types are now
DBF_ULONG to allow an ROFF setting of 0x80000000 to work properly.</p>

<h3>Changes to &lt;top&gt;/cfg/* files</h3>

<p>The order in which cfg/CONFIG* and cfg/RULES* files are included from support
applications listed in the configure/RELEASE* files has been changed. Previously
these files were included in the order in which the top areas are listed in the
RELEASE file, but it makes more sense to load them in reverse order since later
entries override earlier ones in Makefiles but the release file order is
supposed to allow earlier entries to take precedence over later ones. The same
change has been made to the inclusion of the &lt;top&gt;/configure/RULES_BUILD
files.</p>

<p>Two new file types can also be provided in a module's cfg directory. Files
named TOP_RULES* will be included by the top-level Makefile of other modules
that refer to this module; files name DIR_RULES* will be included by all
Makefiles that merely descend into lower-level directories. The cfg/RULES* files
are only included when make is building code inside the O.&lt;arch&gt;
directories.</p>

<p>The new cfg/DIR_RULES* file inclusion was designed to permit new recursive
make actions to be implemented by appending the name of the new action to the
ACTIONS variable. There must be a matching rule in one of the cfg/RULES* files
when doing this. Similar rules may also be defined in the cfg/TOP_RULES* and/or
cfg/DIR_RULES* files, but these should only state prerequisites and not directly
provide commands to be executed.</p>

<h3>Build rules for RTEMS GESYS modules</h3>

<p>RTEMS target builds can now be configured to make GESYS modules by changing
the <CODE>USE_GESYS=NO</code> setting in the file
configure/os/CONFIG_SITE.Common.RTEMS to <code>YES</code>.</p>

<h3>Added Make variables for command-line use</h3>

<p>The following variables are now used during the build process, reserved for
setting on the command-line only (Makefiles should continue to use the
<code>USR_</code> equivalents):</p>

<ul>
<li>CMD_INCLUDES</li>
<li>CMD_CPPFLAGS</li>
<li>CMD_CFLAGS</li>
<li>CMD_CXXFLAGS</li>
<li>CMD_LDFLAGS</li>
<li>CMD_DBFLAGS</li>
<li>CMD_DBDFLAGS</li>
<li>CMD_REGRDDFLAGS</li>
<li>CMD_ARFLAGS</li>
</ul>

<p>For example:</p>

<blockquote><pre>
make CMD_INCLUDES=/opt/local/include CMD_LDFLAGS=-L/opt/local/lib
</pre></blockquote>

<h3>Enhanced API for asTrapWrite listeners</h3>

<p>External software such as the CA Put Logging module that registers a listener
with the asTrapWrite subsystem was not previously given access to the actual
data being sent by the CA client. In most cases this was not a problem as the
listener can look at the field being modified both before and after the
operation, but if the put processes the record which immediately overwrites the
new value, the client's value cannot be observed.</p>

<p>This release adds three fields to the asTrapWriteMessage structure that is
passed to the listener routines. These new fields provide the CA data type, the
number of array elements, and a pointer to the source data buffer. This change
is completely backwards compatible with listener code written against the
original API. The new API can be detected at compile-time as follows:</p>

<blockquote><pre>
#include "asLib.h"

/* ... */

#ifdef asTrapWriteWithData
    /* Enhanced API */
#endif
</pre></blockquote>

<h3>Use of PATH_FILTER in Makefiles deprecated</h3>

<p>The PATH_FILTER variable was being called to convert forward shashes
<tt><b>/</b></tt> in file paths into pairs of backward slashes
<tt><b>\\</b></tt> on Windows architectures. This has never been strictly
necessary, and was added about 10 years ago to get around some short-comings in
Windows tools at the time. All uses of PATH_FILTER in Base have now been
removed; the definition is still present, but will result in a warning being
printed if it is ever used.</p>

<h3>Using msi for dependencies</h3>

<p>To reduce confusion the msi program has been modified to allow the generation
of dependency rules by adding support for a <tt>-D</tt> option, and changing the
commands in RULES.Db to use this option instead of the mkmf.pl script. The new
build rules will not work with old versions of the msi program, so the command
variable name used in the rules has been changed from MSI to MSI3_15. Sites that
use a modified version of msi must provide support for both the <tt>-D</tt> and
<tt>-o&nbsp;outfile</tt> options, and should then point the MSI3_15 variable in
their applications' CONFIG_SITE files to that updated executable.</p>


<h2 align="center">Changes made between 3.15.0.2 and 3.15.1</h2>

<h3>epicsStrnEscapedFromRaw() and epicsStrnRawFromEscaped()</h3>

<p>These routines have been rewritten; the previous implementations did not
always behave exactly as specified.</p>

<h3>Shared Library Versions</h3>

<p>On architectures that can support it, the shared library version number for
libraries provided with Base has had the third component of the EPICS version
number added to it, thus libCom.so.3.15.1 instead of libCom.so.3.15. Windows
can only support two components to its internal product version number, and the
Darwin bug that external shared libraries were being built using the EPICS
version number has been fixed.</p>

<h3>Hooking into dbLoadRecords</h3>

<p>A function pointer hook has been added to the dbLoadRecords() routine, to
allow external modules such as autosave to be notified when new records have
been loaded during IOC initialization. The hook is called dbLoadRecordsHook and
follows the model of the recGblAlarmHook pointer in that modules that wish to
use it must save the current value of the pointer before installing their own
function pointer, and must call the original function from their own
routine.</p>

<p>The hook is activiated from the dbLoadRecords() routine and gets called only
after a database instance file has been read in without error. Note that the
dbLoadTemplates() routine directly calls dbLoadRecords() so this hook also
provides information about instantiated database templates. It is still possible
to load record instances using dbLoadDatabase() though, and doing this will not
result in the hook routines being called.</p>

<p>Code to use this hook should look something like this:</p>

<blockquote><pre>
#include "dbAccessDefs.h"

static DB_LOAD_RECORDS_HOOK_ROUTINE previousHook;

static void myRoutine(const char* file, const char* subs) {
    if (previousHook)
        previousHook(file, subs);

    /* Do whatever ... */
}

void myInit(void) {
    static int done = 0;

    if (!done) {
        previousHook = dbLoadRecordsHook;
        dbLoadRecordsHook = myRoutine;
        done = 1;
    }
}
</pre></blockquote>

<p>As with many other parts of the static database access library there is no
mutex to protect the function pointer. Initialization is expected to take place
in the context of the IOC's main thread, from either a static C++ constructor or
an EPICS registrar routine.</p>


<h2 align="center">Changes made between 3.15.0.1 and 3.15.0.2</h2>

<h3>New iocshLoad command</h3>

<p>A new command <tt>iocshLoad</tt> has been added to iocsh which executes a
named iocsh script and can also set one or more shell macro variables at the
same time, the values of which will be forgotten immediately after the named
script finishes executing. The following example shows the syntax:</p>

<blockquote><pre>
iocshLoad "serial.cmd", "DEV=/dev/ttyS0,PORT=com1,TYPE=RS485"
iocshLoad "radmon.cmd", "PORT=com1,ADDR=0"
</pre></blockquote>

<h3>Support routines for 64-bit integers</h3>

<p>The libCom library now provides support for 64-bit integer types on all
supported architectures. The epicsTypes.h header file defines epicsInt64 and
epicsUInt64 type definitions for both C and C++ code. The epicsStdlib.h header
also declares the following for parsing strings into the relevent sized integer
variables: Functions epicsParseLLong(), epicsParseULLong() with related macros
epicsScanLLong() and epicsScanULLong(), and the functions epicsParseInt64()
and epicsParseUInt64(). Use the first two functions and the macros for long long
and unsigned long long integer types, and the last two functions for the
epicsInt64 and epicsUInt64 types. Note that the latter can map to the types long
and unsigned long on some 64-bit architectures such as linux-x86_64, not to the
two long long types.</p>

<p>This version does not provide the ability to define 64-bit record fields, the
use of the 64-bit types in the IOC database will come in a later release of
EPICS Base.</p>

<h3>Full support for loadable support modules</h3>

<p>Apparently later versions of Base 3.14 permitted support modules to be loaded
from a shared library at runtime without the IOC having been linked against that
shared library; the registerRecordDeviceDriver.pl program would accept a partial
DBD file containing just the entries needed for the library and generate the
appropriate registration code. In 3.15 however the registerRecordDeviceDriver.pl
program was replaced by one using the new DBD file parser, and in this a device
support entry would only be accepted after first loading the record type that it
depended on.</p>

<p>The parser has been modified to accept device entries without having seen the
record type first, although a warning is given when that happens. To remove the
warning the DBD file can provide a record type declaration instead (no fields
can be defined, so the braces must be empty), before the device() entry. The
result will generate the correct registration code for the device entry without
including anything for any merely declared record types. The generated code can
be linked into a shared library and loaded by an IOC at runtime using dlload.
</p>

<h3>Parallel callback threads</h3>

<p>The general purpose callback facility can run multiple parallel callback
threads per priority level. This makes better use of SMP architectures (e.g.
processors with multiple cores), as callback work - which includes second
stage processing of records with asynchronuous device support and I/O
scanned processing - can be distributed over the available CPUs.</p>

<p>Note that by using parallel callback threads the order of scan callback
requests in the queue is not retained. If a device support needs to be
informed when scanIoRequest processing has finished, it should use the new
scanIoSetComplete() feature to add a user function that will be called after
the scanIoRequest record processing has finished.</p>

<p>Parallel callback threads have to be explicitly configured, by default
the IOC keeps the old behavior of running one callback thread per priority.</p>

<h3>Merge MMIO API from devLib2</h3>

<p>Added calls to handle 8, 16, and 32 bit Memory Mapped I/O reads and writes.
The calls added include <tt><i>X</i>_iowrite<i>Y</i>()</tt> and
<tt><i>X</i>_ioread<i>Y</i>()</tt>
where <tt><i>X</i></tt> is <tt>nat</tt> (native), <tt>be</tt> or <tt>le</tt>,
and <tt><i>Y</i></tt> is <tt>16</tt> or <tt>32</tt>.
Also added are <tt>ioread8()</tt> and <tt>iowrite8()</tt>.</p>

<h3>Added optional dbServer API to database</h3>

<p>A server layer that sits on top of the IOC database may now register itself
as such by calling <tt>dbRegisterServer()</tt> and providing optional routines
that other components can use. The initial purpose of this API allows the Trace
Processing implementation in <tt>dbProcess()</tt> to identify a client that
causes a record to process when TPRO is set.</p>

<p>To support the client idenfication, the server provides a routine that
returns that identity string when called by one of its own processing
threads.</p>

<h3>Concatenated database definition files</h3>

<p>A series of database definition (dbd) files can now be concatenated during
the build process into a newly-created dbd file with result being installed into
$(INSTALL_LOCATION)/dbd without expanding it.</p>

<p>The following lines in an EPICS Makefile will create a file name.dbd in the
O.Common build directory containing the contents of file1.dbd followed by
file2.dbd then file3.dbd. The new file will then be installed into
$(INSTALL_LOCATION)/dbd without expanding any of its include statements.</p>

<blockquote><pre>
DBDCAT += name.dbd
name_DBD += file1.dbd file2.dbd file3.dbd
</pre></blockquote>

<p>The source files file1.dbd, file2.dbd and file3.dbd may be created by the
current Makefile, be located in the parent directory or any other directory in
the SRC_DIRS list, be specified by their full pathname, exist in the install dbd
directory, or be found in any dbd directory linked from the application's
RELEASE files.</p>

<h3>Posix: Drop SCHED_FIFO before exec() in child process</h3>

<p>If Base is compiled with <tt>USE_POSIX_THREAD_PRIORITY_SCHEDULING = YES</tt>
in configure/CONFIG_SITE or related files, the Posix implementation of the
libCom <tt>osiSpawnDetachedProcess()</tt> routine will switch the child process
to use the normal SCHED_OTHER (non real-time) scheduler before executing the
named executable program. If it needs to use the real-time scheduler the new
program can request that for itself.</p>

<h3>Posix: Lock all memory when running with FIFO scheduler</h3>

<p>On Posix systems, an IOC application's ability to meet timing deadlines is
often dependent on its ability to lock part or all of the process's virtual
address space into RAM, preventing that memory from being paged to the swap
area. This change will attempt to lock the process's virtual address space into
RAM if the process has the ability to run threads with different priorities. If
unsuccessful, it prints an message to stderr and continues.</p>

<p>On Linux, one can grant a process the ability to run threads with different
priorities by using the command <code>ulimit -r unlimited</code>. To use the
FIFO scheduler for an IOC, use a command like this:</p>

<blockquote><pre>chrt -f 1 softIoc -d test.db</pre></blockquote>

<p>On Linux, one can grant a process the ability to lock itself into memory
using the command <code>ulimit -l unlimited</code>. These limits can also be
configured on a per user/per group basis by changing /etc/security/limits.conf
or its equivalent.</p>

<p>A child process created via fork() normally inherits its parent's resource
limits, so a child of a real-time soft-IOC will get its parent's real-time
priority and memlock limits. The memory locks themselves however are not
inherited by child processes.</p>

<h3>Implement EPICS_CAS_INTF_ADDR_LIST in rsrv</h3>

<p>The IOC server can now bind to a single IP address (and optional port number)
read from the standard environment parameter EPICS_CAS_INTF_ADDR_LIST.
Additional addresses included in that parameter after the first will be ignored
and a warning message displayed at iocInit time.</p>

<h3>alarmString.h deprecated again</h3>

<p>The string arrays that provide string versions of the alarm status and
severity values have been moved into libCom and the header file that used to
instanciate them is no longer required, although a copy is still provided for
backwards compatibility reasons. Only the alarm.h header needs to be included
now to declare the epicsAlarmSeverityStrings and epicsAlarmConditionStrings
arrays.</p>

<h3>General purpose thread pool</h3>

<p>
A general purpose threaded work queue API epicsThreadPool is added.
Multiple pools can be created with controlable priority and number
of worker threads.  Lazy worker startup is supported.</p>

<h3>Database field setting updates</h3>

<p>A database (.db) file loaded by an IOC does not have to repeat the record
type of a record that has already been loaded. It may replace the first
parameter of the <tt>record(type, name)</tt> statement with an asterisk
character inside double-quotes, <tt>"*"</tt> instead. Thus the following is a
legal database file:</p>

<blockquote><pre>record(ao, "ao1") {}
record("*", "ao1") {
    field(VAL, 10)
}</pre></blockquote>

<p>Note that database configuration tools will not be expected to have to
understand this syntax, which is provided for scripted and hand-coded database
and template instantiation only. Setting the IOC's <tt>dbRecordsOnceOnly</tt>
flag also makes this syntax illegal, since its purpose is to prevent
multiply-defined records from being collapsed into a single instance.</p>

<h3>Added echo command to iocsh</h3>

<p>The single argument string may contain escaped characters, which will be
translated to their raw form before being printed (enclose the string in quotes
to avoid double-translation). A newline is always appended to the output, and
output stream redirection is supported.</p>

<h3>Added macro EPICS_UNUSED to compilerDependencies.h</h3>

<p>To prevent the compiler from warning about a known-unused variable, mark it
with the macro EPICS_UNUSED. On gcc and clang this will expand to
<tt>__attribute__((unused))</tt> to prevent the warning.</p>

<h3>User specified db substitution file suffix</h3>

<p>Per Dirk Zimoch's suggestion, a user specified db substitution file suffix is
now allowed by setting the variable SUBST_SUFFIX in a configuration directory
CONFIG_SITE file or in a Makefile before the include $(TOP)/configure/RULES
line. The default for SUBST_SUFFIX is <tt>.substitutions</tt></p>

<h3>NTP Time Provider adjusts to OS tick rate changes</h3>

<p>Dirk Zimoch provided code that allows the NTP Time provider (used on VxWorks
and RTEMS only) to adapt to changes in the OS clock tick rate after the provider
has been initialized. Note that changing the tick rate after iocInit() is not
advisable, and that other software might still misbehave if initialized before
an OS tick rate change.</p>

<h3>Added newEpicsMutex macro</h3>

<p>Internal C++ uses of <tt>new epicsMutex()</tt> have been replaced with a new
macro which calls a new constructor, passing it the file name and line number of
the mutex creation code. C code that creates mutexes has been using a similar
macro for a long time, but there was no equivalent constructor for the C++
wrapper class, so identifying a specific mutex was much harder to do.</p>

<h3>Post DBE_PROPERTY events automatically</h3>

<p>A new record field attribute "prop(YES)" has been added to identify fields
holding meta-data. External changes to these fields will cause a CA monitor
event to be sent to all record subscribers who have asked for DBE_PROPERTY
updates. Meta-data fields have been marked for all Base record types.</p>

<h3>errlogRemoveListener() routine changed</h3>

<p>Code that calls <tt>errlogRemoveListener(myfunc)</tt> must be modified to use
the new, safer routine <tt>errlogRemoveListeners(myfunc, &amp;pvt)</tt> instead.
The replacement routine takes a second argument which must be the same private
pointer that was passed to <tt>errlogAddListener()</tt> when adding that
listener. It also deletes all matching listeners (hence the new plural name) and
returns how many were actually deleted, whereas the previous routine only
removed the first listener that matched.</p>

<h3>Simplified generation of .dbd files</h3>

<p>The Perl script <tt>makeIncludeDbd.pl</tt> has been removed and the rules
that created an intermediate <tt><i>xxx</i>Include.dbd</tt> file from the
Makefile variable <tt>xxx_DBD</tt> have been modified to generate the target
<tt><i>xxx</i>.dbd</tt> file directly. This should simplify applications that
might have had to provide dependency rules for the intermediate files in 3.15.
Applications which provide their own <tt><i>xxx</i>Include.dbd</tt> source file
will continue to have it expanded as before.</p>

<h3>New Undefined Severity field UDFS</h3>

<p>A new field has been added to dbCommon which configures the alarm severity
associated with the record being undefined (when UDF=TRUE). The default value is
INVALID so old databases will not be affected, but now individual records can be
configured to have a lower severity or even no alarm when undefined. Be careful
when changing this on applications where the IVOA field of output records is
used, IVOA still requires an INVALID severity to trigger value replacement.</p>

<h3>New build target <q>tapfiles</q></h3>

<p>This new make target runs the same tests as the <q>runtests</q> target, but
instead of summarizing or displaying the output for each test script it creates
a <q>.tap</q> file inside the architecture build directory which contains the
detailed test output. The output file can be parsed by continuous integration
packages such as <a href="http://www.jenkins-ci.org/">Jenkins</a> to show the
test results.</p>

<h3>Array field double-buffering</h3>

<p>Array data can now be moved, without copying, into and out of the VAL field
of the waveform, aai, and aao record types by replacing the pointer in BPTR.
The basic rules which device support must follow are:</p>

<ol>
    <li>BPTR, and the memory it is currently pointing to, can only be accessed
      while the record is locked.</li>
    <li>NELM may not be changed; NORD should be updated whenever the number of
      valid data elements changes.</li>
    <li>When BPTR is replaced it must always point to a block of memory large
      enough to hold the maximum number of elements, as given by the NELM and
      FTVL fields.</li>
</ol>

<h3>Spin-locks API added</h3>

<p>The new header file epicsSpin.h adds a portable spin-locks API which is
intended for locking very short sections of code (typically one or two lines of
C or C++) to provide a critical section that protects against race conditions.
On Posix platforms this uses the pthread_spinlock_t type if it's available and
the build is not configured to use Posix thread priorities, but otherwise it
falls back to a pthread_mutex_t. On the UP VxWorks and RTEMS platforms the
implementations lock out CPU interrupts and disable task preemption while a
spin-lock is held. The default implementation (used when no other implementation
is provided) uses an epicsMutex. Spin-locks may not be taken recursively, and
the code inside the critical section should be short and deterministic.</p>

<h3>Improvements to aToIPAddr()</h3>

<p>The libCom routine aToIPAddr() and the vxWorks implementation of the
associated hostToIPAddr() function have been modified to be able to look up
hostnames that begin with one or more digits. The epicsSockResolveTest program
was added to check this functionality.</p>

<h3>mbboDirect and mbbiDirect records</h3>

<p>These record types have undergone some significant rework, and will behave
slightly differently than they did in their 3.14 versions. The externally
visible changes are as follows:</p>

<h5>mbbiDirect</h5>

<ul>
  <li>If the MASK field is set in a database file, it will not be over-written
    when the record is initialized. This allows non-contiguous masks to be set,
    although only the device support actually uses the MASK field.</li>
  <li>If process() finds the UDF field to be set, the record will raise a
    UDF/INVALID alarm.</li>
</ul>

<h5>mbboDirect</h5>

<ul>
  <li>If the MASK field is set in a database file, it will not be over-written
    when the record is initialized. This allows non-contiguous masks to be set,
    although only the device support actually uses the MASK field.</li>
  <li>After the device support's init_record() routine returns during record
    initialization, if OMSL is <q>supervisory</q> and UDF is clear the fields
    B0-BF will be set from the current VAL field.</li>
  <li>When a put to the OMSL field sets it to <q>supervisory</q>, the fields
    B0-BF will be set from the current VAL field. This did not used to happen,
    the individual bit fields were previously never modified by the record.
    Note that this change may require some databases to be modified, if they
    were designed to take advantage of the previous behavior.</li>
</ul>

<h3>Redirection of the errlog console stream</h3>

<p>A new routine has been added to the errlog facility which allows the console
error message stream to be redirected from stderr to some other already open
file stream:</p>

<blockquote><pre>int errlogSetConsole(FILE *stream);
</pre></blockquote>

<p>The stream argument must be a FILE* pointer as returned by fopen() that is
open for output. If NULL is passed in, the errlog thread's stderr output stream
will be used instead. Note that messages to the console can be disabled and
re-enabled using the eltc routine which is also an iocsh command, but there is
no iocsh command currently provided for calling errlogSetConsole.</p>

<h3>Add cleanup subroutine to aSub record</h3>

<p>An aSub routine may set the CADR field with a function pointer which will be
run before a new routine in the event that a change to the SNAM field changes
the record's process subroutine.</p>

<p>This can be used to free any resources the routine needs to allocate. It can
also be used to determine if this is the first time this routine has been called
by this record instance. The CADR field is set to NULL immediately after the
routine it points to is called.</p>

<p>Example:</p>

<blockquote><pre>void cleanup(aSubRecord* prec) {
    free(prec-&gt;dpvt);
    prec-&gt;dpvt = NULL;
}

long myAsubRoutine(aSubRecord* prec) {
    if (!prec-&gt;cadr) {
        /* check types of inputs and outputs */
        if (prec-&gt;ftva != menuFtypeDOUBLE)
            return 1; /* oops */

        dpvt = malloc(42);
        prec-&gt;cadr = &amp;cleanup;
    }

    /* normal processing */
}
epicsRegisterFunction(myAsubRoutine);
</pre></blockquote>

<h3>Sequence record enhancements</h3>

<p>The sequence record type now has 16 link groups numbered 0 through 9 and A
through F, instead of the previous 10 groups numbered 1 through 9 and A. The
changes to this record are directly equivalent to those described below for the
fanout record. The fields OFFS and SHFT have been added and operate on the SELN
value exactly the same way. The result is backwards compatible with the 3.14
version of the sequence record as long as none of the new fields are modified
and the application does not rely on the SOFT/INVALID alarm that was generated
when the selection number exceeded 10. The record also now posts monitors on the
SELN field at the end of the sequence if its value changed when read through the
SELL link.

<h3>Fanout record enhancements</h3>

<p>The fanout record type now has 16 output links LNK0-LNK9 and LNKA-LNKF, plus
two additional fields which make the result backwards compatible with 3.14
databases, but also allow the link selection to be shifted without having to
process the SELN value through a calc or calcout record first.</p>

<p>Previously there was no LNK0 field, so when SELM is <q>Mask</q> bit 0 of SELN
controls whether the LNK1 link field was activated; bit 1 controls LNK2 and so
on. When SELM is <q>Specified</q> and SELN is zero no output link would be
activated at all; LNK1 gets activated when SELN is 1 and so on. Only 6 links
were provided, LNK1 through LNK6. The updated record type maintains the original
behavior when the new fields are not configured, except that the SOFT/INVALID
alarm is not generated when SELN is 7 through 15.</p>

<p>The update involved adding a LNK0 field, as well as fields LNK7 through LNK9
and LNKA through LNKF. To add flexibility and maintain backwards compatibility,
two additional fields have been added:</p>

<dl>
<dt><b>OFFS</b></dt>

<dd>This field holds a signed offset which is added to SELN to select which link
to activate when SELM is <q>Specified</q>. If the resulting value is outside the
range 0 .. 15 the record will go into a SOFT/INVALID alarm state. The default
value of OFFS is zero, so if it is not explicitly set and SELN is 1 the LNK1
link will be activated.</dd>

<dt><b>SHFT</b></dt>

<dd>When SELM is <q>Mask</q> the signed field SHFT is used to shift the SELN
value by SHFT bits (positive means right-wards, values outside the range -15 ..
15 will result in a SOFT/INVALID alarm), before using the resulting bit-pattern
to control which links to activate. The default value is -1, so if SHFT is not
explicitly set bit 0 of SELN will be used to control whether LNK1 gets
activated.</dd>

</dl>

<p>The record also now posts monitors on the SELN field if it changes as a
result of record processing (i.e. when read through the SELL link).</p>

<h3>Deleted Java build rules</h3>

<p>Java has its own build systems now, so we've deleted the rules and associated
variables from Base, although they might get added to the Extensions build rules
for a while in case anyone still needs them.</p>

<h2 align="center">Changes made between 3.14.x and 3.15.0.1</h2>

<h3>Application clean rules</h3>

<p>The <tt>clean</tt> Makefile target has changed between a single-colon rule
and a double-colon rule more than once in the life of the EPICS build rules, and
it just changed back to a single-colon rule, but now we recommend that
applications that wish to provide a Makefile that is backwards compatible with
the 3.14 build rules use the construct shown below.  The 3.15 rules now support
a variable called <tt>CLEANS</tt> to which a Makefile can add a list of files to
be deleted when the user does a <tt>make clean</tt> like this:</p>

<blockquote><pre>CLEANS += &lt;list of files to be cleaned&gt;

ifndef BASE_3_15
clean::
	$(RM) $(CLEANS)
endif</pre></blockquote>

<p>The conditional rule provides compatibility for use with the 3.14 build
system.</p>

<h3>MSI included with Base</h3>

<p>An enhanced version of the Macro Substitution and Include program <q>msi</q>
has been included with Base. Both this new version of msi and the IOC's
<tt>dbLoadTemplates</tt> command now support setting global macros in
substitution files, and <tt>dbLoadTemplates</tt> can now take a list of global
macro settings as the second argument on its command line. The substitution file
syntax is documented in the Application Developers Guide.</p>

<h3>Cross-builds targeting win32-x86-mingw</h3>

<p>Some Linux distributions now package the MinGW cross-compiler which makes it
possible to cross-build the win32-x86-mingw target from a linux-x86 host. Build
configuration files for this combination are now included; adjust the settings
in configure/os/CONFIG_SITE.linux-x86.win32-x86-mingw and add win32-x86-mingw to
the CROSS_COMPILER_TARGET_ARCHS variable in configure/CONFIG_SITE or in
configure/os/CONFIG_SITE.linux-x86.Common.</p>

<h3>Architecture win32-x86-cygwin Removed</h3>

<p>The ability to compile non-cygwin binaries using the Cygwin build tools is no
longer supported by current versions of Cygwin, so this architecture has been
removed. Use the MinWG tools and the win32-x86-mingw architecture instead.</p>

<h3>RTEMS and VxWorks Test Harnesses</h3>

<p>The original libCom test harness has been renamed <tt>libComTestHarness</tt>,
and two additional test harnesses have been created <tt>dbTestHarness</tt> and
<tt>filterTestHarness</tt> which are all built for RTEMS and vxWorks targets.
The new ones include tests in src/ioc/db/test and src/std/filters/test.</p>

<p>Running the new tests requires additional .db and .dbd files to be loaded at
runtime, which can be found in the relevant source directory or its O.Common
subdirectory. If the target can access the Base source tree directly it may be
simplest to cd to the relevant source directory before running the test. If not,
the files needed are listed in the generated 'testspec' file found in the
associated build (O.<i>arch</i>) directory.</p>

<p>For RTEMS users the current directory is determined in a BSP specific way.
See rtems_init.c and setBootConfigFromNVRAM.c in src/libCom/RTEMS.</p>

<h3>New API to hook into thread creation</h3>

<p>A hook API has been added allowing user-supplied functions to be called
whenever a thread starts. The calls are made from the thread's context,
and can be used to control additional thread properties not handled inside
EPICS base, e.g. setting the scheduling policy or CPU affinity (on SMP
systems).</p>

<p>The API also supports a mapping operation, calling a user-supplied function
for every thread that is currently running.</p>

<h3>New scan rate units</h3>

<p>Scan rates defined in the menuScan.dbd file may now be specified in seconds,
minutes, hours or Hertz, and plural time units will also be accepted (seconds
are used if no unit is mentioned in the choice string). At <tt>iocInit</tt> each
scan rate is compared with the OS's clock tick and a warning printed if the
rate is too fast or likely to be more than 10% different to the requested rate.
For example the rates given below are all valid, although non-standard (the
default menuScan choices that come with Base have not been changed):</p>

<blockquote>
<pre>menu(menuScan) {
    choice(menuScanPassive,     "Passive")
    choice(menuScanEvent,       "Event")
    choice(menuScanI_O_Intr,    "I/O Intr")
    choice(menuScan1_hour,      "1 hour")
    choice(menuScan0_5_hours, "0.5 hours")
    choice(menuScan15_minutes, "15 minutes")
    choice(menuScan5_minutes,   "5 minutes")
    choice(menuScan1_minute,    "1 minute")
    choice(menuScan10_seconds, "10 seconds")
    choice(menuScan5_seconds,   "5 seconds")
    choice(menuScan2_seconds,   "2 seconds")
    choice(menuScan1_second,    "1 second")
    choice(menuScan2_Hertz,     "2 Hertz")
    choice(menuScan5_Hertz,     "5 Hertz")
    choice(menuScan10_Hertz,   "10 Hz")
}</pre></blockquote>

<h3>Alarm filtering added to input record types</h3>

<p>The record types ai, calc, longin and mbbi have a new alarm filter added to
them. This provides a low-pass filter that can be used to delay the reporting of
alarms caused by the input level passing the HIGH, HIHI, LOW or LOLO values. The
filter is controlled with a new AFTC field that sets the filter's time constant.
The default value for this field is zero, which keeps the record's original
alarm behaviour.</p>

<p>The record must be scanned often enough for the filtering action to work
effectively and the alarm severity can only change when the record is processed,
but that processing does not have to be regular; the filter uses the time since
the record last processed in its calculation. Setting AFTC to a positive number
of seconds will delay the record going into or out of a minor alarm severity or
from minor to major severity until the input signal has been in that range for
that number of seconds.</p>

<h3>Post events on Waveform record's NORD field</h3>

<p>When the record type or device support modify the NORD field of a waveform
record, the record support code now posts DBE_VALUE and DBE_LOG events for that
field, signalling the array length change to any client monitoring the NORD
field.</p>

<h3>Attributes of Non-VAL Fields</h3>

<p>Non-VAL fields now report meaningful information for precision, units,
graphic limits, control limits, and alarm limits instead of simply using
PREC, EGU, HOPR, LOPR, DRVL, DRVH, HIHI, HIGH, LOW, and LOLO. All delay
fields have a default precision of 2 digits, units "s" and control limits
of 0 to 100,000 seconds (these precision and limit values can be changed
for each record type as a whole at runtime by updating a registered global
variable). Input fields like A-L of the calc record read their metadata
from the corresponding INPn link if possible.</p>
<h4>epicsStdioRedirect.h merged into epicsStdio.h</h4>

<p>The definitions from the header file epicsStdioRedirect.h have been moved
into epicsStdio.h so all calls to printf(), puts() and putchar() in files that
include that OSI header will now be subject to stdout redirection.  In past
releases (3.14.7 and later) it was necessary to request the redirection support
by including the epicsStdioRedirect.h header file.  The header file is still
provided, but now it just includes epicsStdio.h.</p>

<h4>Named Soft Events</h4>

<p>Soft events can now be given meaningful names instead of just using the
numbers 1-255. The EVNT field is now a DBF_STRING. The <tt>post_event()</tt> API
is now deprecated but still works. It should be replaced by code that in advance
looks up the <tt>EVNTPVT</tt> event handle associated with the named event by
calling <tt>eventNameToHandle(char *)</tt>, and when that event occurs passes
that handle to the new <tt>postEvent(EVNTPVT)</tt> routine (which may be called
from interrupt level). A new iocsh command <tt>postEvent <i>name</i></tt> will
trigger a named event from the command-line or a startup script (on vxWorks the
expression <tt>postEvent(eventNameToHandle("<i>name</i>"))</tt> must be used
instead though).</p>

<h4>Parallel Builds</h4>

<p>
As EPICS sites get computers with more CPUs they report additional bugs in our
parallel build rules. Various issues have been fixed by separating out the build
rules that generate dependency (.d) files, ensuring that they are constructed at
the appropriate time in the build.</p>

<p>
These rule changes can cause additional warning messages to appear when building
support modules. Where an application provides its own Makefile rules it may now
have to add rules to construct an associated dependency file. In many cases
though the change needed is just to replace a dependency for a
<tt>target$(OBJ)</tt> with the <tt>target$(DEP)</tt> so this</p>

<pre>
    myLib$(OBJ): myLib_lex.c</pre>

<p>
becomes</p>

<pre>
    myLib$(DEP): myLib_lex.c</pre>

<p>
To debug build issues assocated with dependency files, use the command <tt>make
--debug=m</tt> which tells GNUmake to display information about what it is doing
during the first pass when it updates its makefiles.</p>

<h3>
Removed tsDefs.h</h3>

<p>
The deprecated tsDefs API was provided for 3.13 compatibility only, and has now
been removed.  Convert any remaining code that used it to call the epicsTime API
instead.</p>

<h3>
Changes to epicsVersion.h</h3>

<p>
The two macros <tt>EPICS_UPDATE_LEVEL</tt> and <tt>EPICS_CVS_SNAPSHOT</tt> have
been deleted from the epicsVersion.h file; they were deprecated in R3.14 and can
be replaced with <tt>EPICS_PATCH_LEVEL</tt> and <tt>EPICS_DEV_SNAPSHOT</tt>
respectively.</p>

<p>
A new pair of macros has been added to make version number comparisons easier.
Code that will not work with a version of Base before 3.15.0 can now be
written like this to prevent it from compiling:</p>

<pre style="margin: 0 2em;">
#if defined(VERSION_INT) &amp;&amp; EPICS_VERSION_INT &lt; VERSION_INT(3,15,0,0)
#  error EPICS Base R3.15.0 or later is required
#endif
</pre>

<h3>
Added support for iocLogPrefix</h3>

<p>
Added a <code>iocLogPrefix</code> command to <code>iocsh</code>. This adds a
prefix to all messages from this IOC (or other log client) as they get sent to the
iocLogServer. This lets sites use the "fac=&lt;<i>facility</i>&gt;" syntax for
displaying the facility, process name etc. in log viewers like the
<code>cmlogviewer</code>.</p>

<h3>
Reworked the epicsEvent C &amp; C++ APIs</h3>

<ul>
  <li>Renamed the enum epicsEventWaitStatus to epicsEventStatus</li>
  <li>Defined epicsEventWaitStatus as a macro for epicsEventStatus</li>
  <li>Renamed epicsEventWaitOk to epicsEventOk</li>
  <li>Renamed epicsEventWaitError to epicsEventError</li>
  <li>Defined epicsEventWaitOK and epicsEventWaitError as macros</li>
  <li>Added epicsEventTrigger(id) which triggers an event and returns OK or an
    error status if the underlying OS primitives report an error</li>
  <li>Added epicsEventMustTrigger(id) which halts on error</li>
  <li>Defined epicsEventSignal(id) as a macro for epicsEventMustTrigger(id)</li>
  <li>Added a new C++ method epicsEvent::trigger() which throws an
    epicsEvent::invalidSemaphore in the event of an error</li>
  <li>epicsEvent::signal() makes an inline call to epicsEvent::trigger()</li>
  <li>epicsEventWait() and epicsEventWaitWithTimeout() now return an error
    status if the underlying OS primitives report an error</li>
  <li>All the epicsEventMust...() routines are now implemented in the common
    libCom/osi/epicsEvent.cpp source file, and call cantProceed() instead of
    mis-using assert()</li>
  <li>Implemented epicsEventShow() on Posix</li>
  <li>Win32: Removed all epicsShareAPI decorations</li>
</ul>

<h3>
Enabled histogram record type</h3>

<p>
The histogram record was not included in the base.dbd file in any 3.14 release,
but has now been added along with its associated soft device support. The build
system now generates the list of all the record.dbd files in base automatically
in src/std/rec/Makefile.</p>

<h3>
Reorganization of src/</h3>

<p>Reorganization of subdirectories of src/ to better represent the relation
between different parts as described in the following table.</p>

<p>This change also allows the number of libraries built to be reduced to:
libCap5.so,  libca.so,   libdbCore.so,    libdbStaticHost.so,
libCom.so,   libcas.so,  libdbRecStd.so, and  libgdd.so</p>

<table border="1"><tbody>
<tr>
 <th>Component</th>
 <th>Dependency</th>
 <th>Library name</th>
 <th>Description</th>
</tr>
<tr>
 <td>src/tools</td>
 <td></td>
 <td></td>
 <td>Build system scripts</td>
</tr>
<tr>
 <td>src/libCom</td>
 <td>src/tools</td>
 <td>Com</td>
 <td>Utility routines and OS-independant API</td>
</tr>
<tr>
 <td>src/template</td>
 <td>src/tools</td>
 <td></td>
 <td>User application templates (e.g. makeBaseApp)</td>
</tr>
<tr>
 <td>src/ca/client</td>
 <td>src/libCom</td>
 <td>ca</td>
 <td>Channel Access client</td>
</tr>
<tr>
 <td>src/ca/legacy/gdd</td>
 <td>src/ca/client</td>
 <td>gdd</td>
 <td>Generic data layer for PCAS</td>
</tr>
<tr>
 <td>src/ca/legacy/pcas</td>
 <td>src/ca/legacy/gdd</td>
 <td>cas</td>
 <td>Portable Channel Access Server</td>
</tr>
<tr>
 <td>src/ioc</td>
 <td>src/ca</td>
 <td>dbCore</td>
 <td>Core database processing functions</td>
</tr>
<tr>
 <td>src/std</td>
 <td>src/ioc</td>
 <td>dbRecStd</td>
 <td>Standard records, soft device support and the softIoc </td>
</tr>
</tbody></table>

<p>
In order to better reflect these relations the following
directories and files were moved as described:</p>

<table border="1"><tbody>
<tr>
  <th colspan="2">Relocations</th>
</tr>
<tr>
  <th>Previous</th><th>New</th>
</tr>
<tr>
  <th colspan="2">libCom</th>
</tr>
<tr>
  <td>src/RTEMS</td>
  <td>src/libCom/RTEMS</td>
</tr>
<tr>
  <td>src/toolsComm/flex</td>
  <td>src/libCom/flex</td>
</tr>
<tr>
  <td>src/toolsComm/antelope</td>
  <td>src/libCom/yacc</td>
</tr>
<tr>
  <td align="right">src/dbStatic/alarm.h<br>.../alarmString.h</td>
  <td>src/libCom/misc/</td>
</tr>
<tr>
  <th colspan="2">IOC Core Components</th>
</tr>
<tr>
  <td>src/bpt</td>
  <td>src/ioc/bpt</td>
</tr>
<tr>
  <td>src/db</td>
  <td>src/ioc/db</td>
</tr>
<tr>
  <td>src/dbStatic</td>
  <td>src/ioc/dbStatic</td>
</tr>
<tr>
  <td>src/dbtools</td>
  <td>src/ioc/dbtemplate</td>
</tr>
<tr>
  <td>src/misc</td>
  <td>src/ioc/misc</td>
</tr>
<tr>
  <td>src/registry</td>
  <td>src/ioc/registry</td>
</tr>
<tr>
  <td>src/rsrv</td>
  <td>src/ioc/rsrv <a href="#rsrv">1</a></td>
</tr>
<tr>
  <th colspan="2">Standard Record Definitions</th>
</tr>
<tr>
  <td>src/dev/softDev</td>
  <td>src/std/dev</td>
</tr>
<tr>
  <td>src/rec</td>
  <td>src/std/rec</td>
</tr>
<tr>
  <td>src/softIoc</td>
  <td>src/std/softIoc</td>
</tr>
<tr>
  <th colspan="2">Channel Access</th>
</tr>
<tr>
  <td>src/ca</td>
  <td>src/ca/client</td>
</tr>
<tr>
  <td>src/catools</td>
  <td>src/ca/client/tools</td>
</tr>
<tr>
  <td>src/cap5</td>
  <td>src/ca/client/perl</td>
</tr>
<tr>
  <td>src/gdd</td>
  <td>src/ca/legacy/gdd</td>
</tr>
<tr>
  <td>src/cas</td>
  <td>src/ca/legacy/pcas</td>
</tr>
<tr>
  <td>src/excas</td>
  <td>src/ca/legacy/pcas/ex</td>
</tr>
<tr>
  <th colspan="2">User Templates</th>
</tr>
<tr>
  <td>src/makeBaseApp</td>
  <td>src/template/base</td>
</tr>
<tr>
  <td>src/makeBaseExt</td>
  <td>src/template/ext</td>
</tr>
<tr>
  <th colspan="2">Dispersed</th>
</tr>
<tr>
  <td rowspan="3">src/util <a href="#util">2</a></td>
  <td>src/ca/client</td>
</tr>
<tr>
  <td>src/ca/client/test</td>
</tr>
<tr>
  <td>src/libCom/log</td>
</tr>
<tr>
  <td rowspan="2">src/as <a href="#as">3</a></td>
  <td>src/libCom/as</td>
</tr>
<tr>
  <td>src/ioc/as</td>
</tr>
</tbody></table>

<p><a name="rsrv">1</a>
RSRV is built as part of dbCore due to its tight (bidirectional) coupling
with the other database code.</p>

<p><a name="util">2</a>
The contents for src/util/ moved to three locations.  The caRepeater init script
was moved to src/ca/client/.  ca_test is now in src/ca/client/test/.
The iocLogServer was moved into the same directory (src/libCom/log) as
the log client code.</p>

<p><a name="as">3</a>
The Access Security code has been divided, with the parts not related to the 
database (lexer/parser and trap registration) becoming part of libCom.
The remaining components are included in the dbCore library</p>

<h3>
Moved src/RTEMS/base directory</h3>

<p>
These files are now found under src/RTEMS.</p>

<h3>
Removed 3.13 compatibility</h3>

<p>
Removed the 3.13 &lt;top&gt;/config directory and build compatibility rules and
variables, and various conversion documents.</p>

</body>
</html><|MERGE_RESOLUTION|>--- conflicted
+++ resolved
@@ -15,7 +15,6 @@
 <h2 align="center">Changes made on the 3.15 branch since 3.15.4</h2>
 <!-- Insert new items immediately below here ... -->
 
-<<<<<<< HEAD
 <h3>dbStatic Library Speedup and Cleanup</h3>
 
 <p>Loading of database files has been optimized to avoid overproportionally
@@ -32,7 +31,7 @@
 
 <h2 align="center">Changes from the 3.14 branch since 3.15.4</h2>
 <!-- Insert inherited items immediately below here ... -->
-=======
+
 <h3>Launchpad Bug-fixes</h3>
 
 <p>In addition to the more detailed change descriptions below, the following
@@ -65,7 +64,6 @@
 module say; Microsoft's linker will restart itself automatically with the
 <tt>-LTCG</tt> flag set and display a warning if it is asked to link any object
 files that were compiled with the <tt>-GL</tt> flag.</p>
->>>>>>> 435ac7b0
 
 <h3>Add dynamic (variable length) array support to PCAS</h3>
 
