--- conflicted
+++ resolved
@@ -124,8 +124,6 @@
 <p>This was <a href="https://bugs.launchpad.net/bugs/541119">Launchpad bug
 541119</a>.</p>
 
-<<<<<<< HEAD
-=======
 
 <h2 align="center">Changes pulled from the 3.14 branch since 3.15.3</h2>
 <!-- Insert inherited items immediately below here ... -->
@@ -135,7 +133,6 @@
 <p>In preparation for moving to git in place of the Bazaar revision control
 system we have removed all the keywords from the Base source code.</p>
 
->>>>>>> 3d4d3181
 <h3>Making IOC ca_get operations atomic</h3>
 
 <p>When a CA client gets data from an IOC record using a compound data type such
