# EPICS 7.0 Release Notes

These release notes describe changes that have been made since the previous
release of this series of EPICS Base. **Note that changes which were merged up
from commits to new releases in an older Base series are not described at the
top of this file but have entries that appear lower down, under the series to
which they were originally committed.** Thus it is important to read more than
just the first section to understand everything that has changed in each
release.

The external PVA submodules each have their own separate set of release notes
which should also be read to understand what has changed since an earlier
release.

## EPICS Release 7.0.3.2

<<<<<<< HEAD
### IOCsh usage messages

`help <cmd>` now prints a descriptive usage message
for many internal IOCsh commands.  Try `help *` to
see them all.

External code which wishes to provide a usage message
should do so through the new `iocshFuncDef::usage` member.

### Variable names in RELEASE files

`configure/RELEASE` files are parsed by both GNUmake and the `convertRelease.pl`
script. While GNUmake is quite relaxed about what characters may be used in a
RELEASE variable name, the `convertRelease.pl` script parser has only recognized
variable names that match the Perl regular expression `\w+`, i.e. upper and
lower-case letters, digits and underscore characters.

The script has been modified so now RELEASE variable names must start with a
letter or underscore, and be followed by any number of letters, digits,
underscore or hyphen characters, matching the regular expression
`[A-Za-z_][A-Za-z_0-9-]*`. The hyphen character `-` was not previously allowed
and if used would have prevented a build from finding include files and
libraries in any module using that in its RELEASE variable name.

This change does disallow names that start with a digit which used to be
allowed, but hopefully nobody has been relying on that ability. The regular
expression used for names can be found in the file `src/tools/EPICS/Release.pm`
and can be adjusted locally if necessary.

### caRepeater /dev/null

On \*NIX targets caRepeater will now partially daemonize by redirecting
stdin/out/err to /dev/null.  This prevents caRepeater from inheriting
the stdin/out of a process, like caget, which has spawned it in the
background.  This has been known to cause problems in some cases when
caget is itself being run from a shell script.

caRepeater will now understand the '-v' argument to retain stdin/out/err
which may be necessary to see any error messages it may emit.

### `state` record deprecated

IOCs now emit a warning when a database file containing the `state` record is
loaded. This record has been deprecated for a while and will be removed
beginning with EPICS 7.1. Consider using the `stringin` record instead.
=======
<!-- Insert new items immediately below here ... -->


### Record types publish dset's

The record types in Base now define their device support entry table (DSET)
structures in the record header file. While still optional, developers of
external support modules are encouraged to start converting their code to use
the record's new definitions instead of the traditional approach of copying the
structure definitions into each source file that needs them. By following the
instructions below it is still possible for the converted code to build and
work with older Base releases.

This would also be a good time to modify the device support to use the type-safe
device support entry tables that were introduced in Base-3.16.2 -- see
[#type-safe-device-and-driver-support-tables](this entry below) for the
description of that change, which is also optional for now.

Look at the aiRecord for example. Near the top of the generated `aiRecord.h`
header file is a new section that declares the `aidset`:

```C
/* Declare Device Support Entry Table */
struct aiRecord;
typedef struct aidset {
    dset common;
    long (*read_ai)(struct aiRecord *prec);
    long (*special_linconv)(struct aiRecord *prec, int after);
} aidset;
#define HAS_aidset
```

Notice that the common members (`number`, `report()`, `init()`, `init_record()`
and `get_ioint_info()` don't appear directly but are included by embedding the
`dset common` member instead. This avoids the need to have separate definitions
of those members in each record dset, but does require those members to be
wrapped inside another set of braces `{}` when initializing the data structure
for the individual device supports. It also requires changes to code that
references those common members, but that code usually only appears inside the
record type implementation and very rarely in device supports.

An aiRecord device support that will only be built against this or later
versions of EPICS can now declare its dset like this:

```C
aidset devAiSoft = {
    { 6, NULL, NULL, init_record, NULL },
    read_ai, NULL
};
epicsExportAddress(dset, devAiSoft);
```

However most device support that is not built into EPICS itself will need to
remain compatible with older EPICS versions, which is why the ai record's header
file also declares the preprocessor macro `HAS_aidset`. This makes it easy to
define the `aidset` in the device support code when it's needed, and not when
it's provided in the header:

```C
#ifndef HAS_aidset
typedef struct aidset {
    dset common;
    long (*read_ai)(aiRecord *prec);
    long (*special_linconv)(aiRecord *prec, int after);
} aidset;
#endif
aidset devAiSoft = {
    { 6, NULL, NULL, init_record, NULL },
    read_ai, NULL
};
epicsExportAddress(dset, devAiSoft);
```

The above `typedef struct` declaration was copied directly from the new
aiRecord.h file and wrapped in the `#ifndef HAS_aidset` conditional.

This same pattern should be followed for all record types except for the lsi,
lso and printf record types, which have published their device support entry
table structures since they were first added to Base but didn't previously embed
the `dset common` member. Device support for these record types therefore can't
use the dset name since the new definitions are different from the originals and
will cause a compile error, so this pattern should be used instead:

```C
#ifndef HAS_lsidset
struct {
    dset common;
    long (*read_string)(lsiRecord *prec);
}
#else
lsidset
#endif
devLsiEtherIP = {
    {5, NULL, lsi_init, lsi_init_record, get_ioint_info},
    lsi_read
};
```

>>>>>>> e13b0120

## EPICS Release 7.0.3.1

**IMPORTANT NOTE:** *Some record types in this release will not be compatible
with device support binaries compiled against earlier versions of those record
types, because importing the record documentation from the EPICS Wiki
[as described below](#imported-record-reference-documentation-from-wiki)
also modified the order of some of the fields in the record definitions.*
As long as all support modules and IOCs are rebuilt from source after updating
them to use this release of EPICS Base, these changes should not have any
affect.


### logClient reliability

On supported targets (Linux, Mac, Windows) logClient will attempt to avoid dropping
undelivered log messages when the connection to the log server is closed/reset.

### Timers and delays use monotonic clock

Many internal timers and delay calculations use a monotonic clock
epicsTimeGetMonotonic() instead of the realtime epicsTimeGetCurrent(). This is
intended to make IOCs less susceptible to jumps in system time.

### Iocsh `on error ...`

A new statement is added to enable IOC shell commands to signal error
conditions, and for scripts to respond. This first is through the new function

```C
    int iocshSetError(int err);
```

A script may be prefixed with eg. "on error break" to stop at the failed
command.

```sh
    on error continue | break | wait [value] | halt
```

A suggested form for IOC shell commands is:

```C
    static void doSomethingCallFunc(const iocshArgBuf *args)
    {
        iocshSetError(doSomething(...)); /* return 0 == success */
    }
```

### Relocatable Builds

Allows built trees to be copied or moved without invalidating RPATH entires.

The `LINKER_USE_RPATH` Makefile variable (see `configure/CONFIG_SITE`) may be
set to `YES`, `NO`, and a new third option `ORIGIN`.  This is limited to
targets using the ELF executable format (eg. Linux).

When `LINKER_USE_RPATH=ORIGIN`, the variable `LINKER_ORIGIN_ROOT` is set to
one of the parents of the build directory.  Any libraries being linked
to which are found under this root will have a relative RPATH entry.
Other libraries continue to result in absolute RPATH entries.

An effect of this might change a support library from being linked with
`-Wl,-rpath /build/epics-base/lib/linux-x86`
to being linked with
`-Wl,-rpath \$ORIGIN/../../../epics-base/lib/linux-x86`
if the support module directory is `/build/mymodule`
and `LINKER_ORIGIN_ROOT=/build`.

The API functions `epicsGetExecDir()` and `epicsGetExecName()` are also
added to `osiFileName.h` to provide runtime access to the directory or
filename of the executable with which the process was started.

### Decouple LINKER_USE_RPATH and STATIC_BUILD

Previously, setting `STATIC_BUILD=NO` implied `LINKER_USE_RPATH=NO`.
This is no longer the case.  Setting `LINKER_USE_RPATH=YES` will
always emit RPATH entries.  This was found to be helpful when linking
against some 3rd party libraries which are only available as shared objects.

### Channel Access Security: Check Hostname Against DNS

Host names given in a `HAG` entry of an IOC's Access Security Configuration
File (ACF) have to date been compared against the hostname provided by the CA
client at connection time, which may or may not be the actual name of that
client. This allows rogue clients to pretend to be a different host, and the
IOC would believe them.

An option is now available to cause an IOC to ask its operating system to look
up the IP address of any hostnames listed in its ACF (which will normally be
done using the DNS or the `/etc/hosts` file). The IOC will then compare the
resulting IP address against the client's actual IP address when checking
access permissions at connection time. This name resolution is performed at
ACF file load time, which has a few consequences:

  1. If the DNS is slow when the names are resolved this will delay the process
of loading the ACF file.

  2. If a host name cannot be resolved the IOC will proceed, but this host name
will never be matched.

  3. Any changes in the hostname to IP address mapping will not be picked up by
the IOC unless and until the ACF file gets reloaded.

Optionally, IP addresses may be added instead of, or in addition to, host
names in the ACF file.

This feature can be enabled before `iocInit` with

```
    var("asCheckClientIP",1)
```

or with the VxWorks target shell use

```C
    asCheckClientIP = 1
```

### New and modified epicsThread APIs

#### `epicsThreadCreateOpt()`

A new routine `epicsThreadCreateOpt()` is an alternative to
`epicsThreadCreate()` which takes some arguments via a structure (`struct
epicsThreadOpts`) to allow for future extensions.

```C
    typedef struct epicsThreadOpts {
        unsigned int priority;
        unsigned int stackSize;
        unsigned int joinable;
    } epicsThreadOpts;
    #define EPICS_THREAD_OPTS_INIT { \
        epicsThreadPriorityLow, epicsThreadStackMedium, 0}
     epicsThreadId epicsThreadCreateOpt(const char * name,
        EPICSTHREADFUNC funptr, void * parm, const epicsThreadOpts *opts);
```

The final `opts` parameter may be `NULL` to use the default values of thread
priority (low) and stack size (medium). Callers wishing to provide alternative
settings for these thread options or to create a joinable thread (see below)
should create and pass in an `epicsThreadOpts` structure as shown below.
Always initialize one of these structures using the `EPICS_THREAD_OPTS_INIT`
macro to ensure that any additional fields that get added in the future are
set to their default values.

```C
    void startitup(void) {
        epicsThreadOpts opts = EPICS_THREAD_OPTS_INIT;
        epicsThreadId tid;

        opts.priority = epicsThreadPriorityMedium;
        tid = epicsThreadCreateOpt("my thread", &threadMain, NULL, &opts);
    }
```

C or C++ Code that also needs to build on earlier versions of Base can use
`#ifdef EPICS_THREAD_OPTS_INIT` to determine whether the
`epicsThreadCreateOpt()` API is available on this Base version.

#### Thread stack sizes

The `stackSize` member of the `epicsThreadOpts` structure and the equivalent
parameters to the `epicsThreadCreate()` and `epicsThreadMustCreate()` routines
can now be passed either one of the `epicsThreadStackSizeClass` enum values or
a value returned from the `epicsThreadGetStackSize()` routine.

#### `epicsThreadMustJoin()`

If the new `joinable` flag of an `epicsThreadOpts` structure is non-zero (the
default value is zero), the new API routine `epicsThreadMustJoin()` *must* be
called with the thread's `epicsThreadId` when/after the thread exits, to free
up thread resources. This function will block until the thread's main function
has returned, allowing the parent to wait for its child thread. The child's
`epicsThreadId` will no longer be valid and should not be used after the
`epicsThreadMustJoin()` routine returns.

A thread that was originally created with its joinable flag set may itself
call `epicsThreadMustJoin()`, passing in its own epicsThreadId. This marks the
thread as no longer being joinable, so it will then free the thread resources
itself when its main function returns. The `epicsThreadId` of a thread that is
not joinable gets invalidated as soon as its main function returns.

### Non-VME RTEMS targets now define pdevLibVME

Previously IOC executables that made calls to devLib routines would fail to
link when built for some non-VME based RTEMS targets, which would have to be
explicitly filtered out by sites that build Base for those targets. [This
fix](https://bugs.launchpad.net/epics-base/+bug/1841692) makes that no longer
necessary, all RTEMS targets should now link although the IOC won't be able to
be used with the VME I/O on those systems (that we don't have VMEbus I/O
support for in libCom).

## EPICS Release 7.0.3

### `epicsTimeGetCurrent()` optimization

Add a fast path to epicsTimeGetCurrent() and related calls in the common case
where only the default OS current time provider is registered. This path does
not take the global mutex guarding the time providers list, potentially
reducing lock contention.

### dbEvent tweak Queue size

The size of the queue used by dbEvent to push monitor updates has been
slightly increased based on `DBR_TIME_DOUBLE` to better fill an ethernet frame.
This may result in slightly fewer, but larger frames being sent.

### mbbo/mbbiDirect number of bits as precision

Report NOBT as "precision" through the dbAccess API. This is not accessible
through CA, but is planned to be used through QSRV.

## EPICS Release 7.0.2.2

### Build System changes

 * The GNUmake build targets `cvsclean` and `depclean` are now available from
any directory; previously they were only available from application top
directories.

 * The approach that EPICS Base uses for building submodules inside the parent
module looks useful for support modules too. The rules for building submodules
have been modified and extracted into a new `RULES_MODULES` file, so a support
module will be able to use them too without having to copy them into its own
`modules/Makefile`. There are some specific requirements that support modules
and their submodules must follow, which are described as comments in the new
`base/configure/RULES_MODULES` file itself.

### `EPICS_BASE_VERSION` Update Policy change

In the past, a build of EPICS using sources checked out from the repository
branch between official releases would have shown the version number of the
previous release, followed by a -DEV suffix, for example 7.0.2.1-DEV.

The policy that controls when the number gets updated has been changed, and
now immediately after a release has been tagged the version number will be
updated to the next patch release version, plus the -DEV suffix as before.
Thus following 7.0.2.2 the version number will show as 7.0.2.3-DEV. This does
not require the next official release to be numbered 7.0.2.3 though, it could
become 7.0.3 or even 7.1.0 if the changes incorporated into it are more
substantial than bug fixes.

### Drop `CLOCK_MONOTONIC_RAW` from posix/osdMonotonic.c

Turns out this is ~10x slower to query than `CLOCK_MONOTONIC`.

## EPICS Release 7.0.2.1

### Linking shared libraries on macOS

The linker flag `-flat_namespace` has been restored for creating shared
libraries, although not for loadable libraries (bundles). This was required
for building using the latest versions of Apple XCode.

### Fix `DB_LINK` loop breaking

A regression was introduced in 7.0.2 which caused record chains with loops to
be incorrectly broken. Processing should be skipped when a `DB_LINK` with
Process Passive (PP) closes a loop to a synchronous record.

Instead in 7.0.2 the targeted record would be processed if processing began
with a remote action (or some other caller of `dbPutField()`). This would
result in the loop running a second time. The loop would be broken on the
second iteration.

[See lp: #1809570](https://bugs.launchpad.net/epics-base/+bug/1809570)

### Old dbStaticLib APIs removed

Support for some obsolete dbStaticLib Database Configuration Tool (DCT) APIs
was removed some time ago, but vestiges of them still remained. The following
routines and macros and have now finally been removed:

  * `int dbGetFieldType(DBENTRY *pdbentry)`
  * `int dbGetLinkType(DBENTRY *pdbentry)`
  * `DCT_STRING`
  * `DCT_INTEGER`
  * `DCT_REAL`
  * `DCT_MENU`
  * `DCT_MENUFORM`
  * `DCT_INLINK`
  * `DCT_OUTLINK`
  * `DCT_FWDLINK`
  * `DCT_NOACCESS`
  * `DCT_LINK_CONSTANT`
  * `DCT_LINK_FORM`
  * `DCT_LINK_PV`

### Fix for `dbhcr` before `iocInit`

The `dbhcr` command used to work before `iocInit` as well as afterwards. It
displays all records that have hardware addresses (`VME_IO`, `CAMAC_IO`,
`GPIB_IO`, `INST_IO` etc.) but stopped working if run before iocInit due to the
rewrite of the link address parser code in dbStaticLib. This release fixes that
issue, although in some cases the output may be slightly different than it used
to be.

## EPICS Release 7.0.2

### Launchpad Bugs

The list of tracked bugs fixed in this release can be found on the
[Launchpad Milestone page for EPICS Base 7.0.2](https://launchpad.net/epics-base/+milestone/7.0.2).

### Git Branches Recombined

The four separate Git branches `core/master`, `libcom/master`, `ca/master` and
`database/master` have been recombined into one branch called `7.0`. Keeping
these as 4 separate branches in the same repository made it impossible to
create merge requests that contained changes in more than one of these
modules. The layout of the source files has not changed at all however, so the
source code for libcom, ca and the database are still found separately under
the module subdirectory.

## EPICS Release 7.0.1.1

### Changed SIML failure behavior

A failure when fetching the simulation mode through `SIML` will not put the
record into INVALID alarm state anymore. Instead, as long as the record's
current alarm severity (`SEVR`)is `NO_ALARM`, its alarm status (`STAT`) will be
set to `LINK_ALARM` without increasing the severity. This allows clients to get
some notification of a failing or bad `SIML` link without otherwise affecting
record processing.

### `dbVerify()` has been restored to dbStaticLib

This routine was removed in Base-3.16.1 but has been reimplemented in this
release by special request. Note that the error message strings that it
returns when verification fails have changed, but are still designed for
display to the user.

### Simulation mode improvements

Records that support simulation mode have two new fields, `SSCN` (Simulation
Scan Mode) and `SDLY` (Simulation Delay). `SSCN` is a menu field that provides
an alternate value for the `SCAN` field to be used while the record is in
simulation mode. This is especially useful for I/O scanned records, for which
simulation mode was not working at all. Setting `SDLY` to a positive value
makes the record process asynchronously in simulation mode, with the second
stage processing happening after the specified time (in seconds).

### Extend the dbServer API with init/run/pause/stop methods

This change permits IOCs to be built that omit the CA server (RSRV) by
removing its registrar entry which is now provided in the new `rsrv.dbd` file.
Other server layers can be built into the IOC (alongside RSRV or in place of
it) by registering them in a similar manner. The dbServer API is documented
with Doxygen comments in the header file.

Specific IOC server layers can be disabled at runtime by adding their name to
the environment variable `EPICS_IOC_IGNORE_SERVERS` (separated by spaces if more
than one should be ignored).

### Grand source-code reorganization

EPICS 7.0.1 contains the IOC Database, RSRV server and the Channel Access
client code from EPICS Base 3.16.1 along with all the original record types
and soft device support, but GDD and the Portable Channel Access Server have
been unbundled and are now available separately. In their place we have
brought in the more recently written EPICS V4 C++ libraries (collectively
referred to as the PVA modules). The directory tree for EPICS is somewhat
larger as a result, and the original structure of the Base directories has
been split into 4 separate Git repositories. External modules should build
against this new structure with little or no changes needed, except that some
allowance may be needed for the merging of the V4 modules.

There should be rather more description and documantation of these changes
than is currently available, but as developers we generally much prefer to
write code than documentation. Send questions to the tech-talk mailing list
and we'll be happy to try and answer them!

## Changes between 3.16.1 and 3.16.2

The list of tracked bugs fixed in this release can be found on the
[Launchpad Milestone page for EPICS Base 3.16.2](https://launchpad.net/epics-base/+milestone/3.16.2).

### Status reporting for the callback and scanOnce task queues

Two new iocsh commands and some associated underlying APIs have been added to
show the state of the queues that feed the three callback tasks and the
scanOnce task, including a high-water mark which can optionally be reset. The
new iocsh commands are `callbackQueueShow` and `scanOnceQueueShow`; both take
an optional integer argument which must be non-zero to reset the high-water
mark.

### Support for event codes greater than or equal to `NUM_TIME_EVENTS`

Event numbers greater than or equal to `NUM_TIME_EVENTS` are now allowed if
supported by the registered event time provider, which must provide its own
advancing timestamp validation for such events.

Time events numbered 0 through `(NUM_TIME_EVENTS-1)` are still validated by code
in epicsGeneralTime.c that checks for advancing timestamps and enforces that
restriction.

### Type-safe Device and Driver Support Tables

Type-safe versions of the device and driver support structures `dset` and
`drvet` have been added to the devSup.h and drvSup.h headers respectively. The
original structure definitions have not been changed so existing support
modules will still build normally, but older modules can be modified and new
code written to be compatible with both.

The old structure definitions will be replaced by the new ones if the macros
`USE_TYPED_DSET` and/or `USE_TYPED_DRVET` are defined when the appropriate
header is included. The best place to define these is in the Makefile, as with
the `USE_TYPED_RSET` macro that was introduced in Base-3.16.1 and described
below. See the comments in devSup.h for a brief usage example, or look at
[this commit](https://github.com/epics-modules/ipac/commit/a7e0ff4089b9aa39108bc8569e95ba7fcf07cee9)
to the ipac module to see a module conversion.

A helper function `DBLINK* dbGetDevLink(dbCommon *prec)` has also been added
to devSup.h which fetches a pointer to the INP or OUT field of the record.

### RTEMS build configuration update, running tests under QEMU

This release includes the ability to run the EPICS unit tests built for a
special version of the RTEMS-pc386 target architecture on systems that have an
appropriate QEMU emulator installed (`qemu-system-i386`). It is also now
possible to create sub-architectures of RTEMS targets, whereas previously the
EPICS target architecture name had to be `RTEMS-$(RTEMS_BSP)`.

The new target `RTEMS-pc386-qemu` builds binaries that can be run in the
`qemu-system-i386` PC System emulator. This target is a derivative of the
original `RTEMS-pc386` target but with additional software to build an in-
memory file-system, and some minor modifications to allow the unit tests to
work properly under QEMU. When this target is enabled, building any of the
make targets that cause the built-in self-tests to be run (such as `make
runtests`) will also run the tests for RTEMS using QEMU.

To allow the new 3-component RTEMS target name, the EPICS build system for
RTEMS was modified to allow a `configure/os/CONFIG.Common.<arch>` file to set
the `RTEMS_BSP` variable to inform the build what RTEMS BSP to use. Previously
this was inferred from the value of the `T_A` make variable, but that prevents
having multiple EPICS targets that build against the same BSP. All the
included RTEMS target configuration files have been updated; build
configuration files for out-of-tree RTEMS targets will continue to work as the
original rules are used to set `RTEMS_BSP` if it hasn't been set when needed.

### Link type enhancements

This release adds three new link types: "state", "debug" and "trace". The
"state" link type gets and puts boolean values from/to the dbState library
that was added in the 3.15.1 release. The "debug" link type sets the
`jlink::debug` flag in its child link, while the "trace" link type also causes
the arguments and return values for all calls to the child link's jlif and
lset routines to be printed on stdout. The debug flag can no longer be set
using an info tag. The addition of the "trace" link type has allowed over 200
lines of conditional diagnostic printf() calls to be removed from the other
link types.

The "calc" link type can now be used for output links as well as input links.
This allows modification of the output value and even combining it with values
from other input links. See the separate JSON Link types document for details.

A new `start_child()` method was added to the end of the jlif interface table.

The `lset` methods have now been properly documented in the dbLink.h header
file using Doxygen annotations, although we do not run Doxygen on the source
tree yet to generate API documentation.

Link types that utilize child links must now indicate whether the child will
be used for input, output or forward linking by the return value from its
`parse_start_map()` method. The `jlif_key_result` enum now contains 3 values
`jlif_key_child_inlink`, `jlif_key_child_outlink` and `jlif_key_child_fwdlink`
instead of the single `jlif_key_child_link` that was previously used for this.

### GNUmake targets for debugging

Some additional build rules have been added to help debug configuration
problems with the build system. Run `make show-makefiles` to get a sorted list
of all the files that the build system includes when building in the current
directory.

A new pattern rule for `PRINT.%` can be used to show the value of any GNUmake
variable for the current build directory (make sure you are in the right
directory though, many variables are only set when inside the `O.<arch>` build
directory). For example `make PRINT.T_A` will display the build target
architecture name from inside a `O.<arch>` directory but the variable will be
empty from an application top or src directory. `make PRINT.EPICS_BASE` will
show the path to Base from any EPICS application directory though.

### Propagate PUTF across Asynchronous record processing

The IOC contains a mechanism involving the PUTF and RPRO fields of each record
to ensure that if a record is busy when it receives a put to one of its
fields, the record will be processed again to ensure that the new field value
has been correctly acted on. Until now that mechanism only worked if the put
was to the asynchronous record itself, so puts that were chained from some
other record via a DB link did not cause reprocessing.

In this release the mechanism has been extended to propagate the PUTF state
across DB links until all downstream records have been reprocessed. Some
additional information about the record state can be shown by setting the TPRO
field of an upstream record, and even more trace data is displayed if the
debugging variable `dbAccessDebugPUTF` is set in addition to TPRO.

### Finding info fields

A new iocsh command `dbli` lists the info fields defined in the database, and
can take a glob pattern to limit output to specific info names. The newly
added dbStaticLib function `dbNextMatchingInfo()` iterates through the info
fields defined in the current record, and is used to implement the new
command.

### Output from `dbpr` command enhanced

The "DataBase Print Record" command `dbpr` now generates slightly better
output, with more field types having their own display methods. This release
also includes additional protection against buffer overflows while printing
long links in `dbpr`, and corrects the output of long strings from the `dbgf`
command.

### Record types mbbiDirect and mbboDirect upgraded to 32 bit

The VAL fields and related fields of these records are now `DBF_LONG`. (Not
`DBF_ULONG` in order to prevent Channel Access from promoting them to
`DBF_DOUBLE`.) Additional bit fields `B10`...`B1F` have been added.

Device support that accesses `VAL` or the bit fields directly (most don't) and
aims for compatibility with old and new versions of these records should use
at least 32 bit integer types to avoid bit loss. The number of bit fields can
be calculated using `8 * sizeof(prec->val)` which is correct in both versions.

### Restore use of ledlib for VxWorks command editing

The epicsReadline refactoring work described below unfortunately disabled the
VxWorks implementation of the osdReadline.c API that uses ledlib for command
editing and history. This functionality has now been restored, see Launchpad
[bug #1741578](https://bugs.launchpad.net/bugs/1741578).

### Constant link types

Constant links can now hold 64-bit integer values, either as scalars or
arrays. Only base 10 is supported by the JSON parser though, the JSON standard
doesn't allow for hexadecimal numbers.

### Upgraded the YAJL JSON Library

The third-party YAJL library that has been included in libCom for several
years has been upgraded to version 2.1.0 and several bugs fixed. This has an
updated API, requiring any code that uses it to parse its own JSON files to be
modified to match. The changes are mainly that it uses `size_t` instead
`unsigned int` for string lengths, but it also uses `long long` instead of
`long` for JSON integer values, which was the main motivation for the upgrade.

The self-tests that YAJL comes with have been imported and are now run as an
EPICS Unit Test program, and the JSON syntax accepted by the parser was
extended to permit trailing commas in both arrays and maps. The difference
between the old and new YAJL APIs can be detected at compile time by looking
for the macro `EPICS_YAJL_VERSION` which is defined in the `yajl_common.h`
header file along with a brief description of the API changes.

### Timestamp support for the calc link type

A new optional parameter can be given when specifying a calc JSON link. The
`time` parameter is a string containing a single letter `A..L` that selects
one of the input links to be used for the timestamp of calculation if
requested. The timestamp will be fetched atomically with the value from the
chosen input link (providing that input link type supports the readLocked()
method).

### Silence errors from puts to constant link types

A soft channel output record with the OUT link unset uses the CONSTANT link
type. The new link type code was causing some soft channel device supports to
return an error status from the write method of that link type, which would
cause a `ca_put()` operation to such a record to generate an exception. This has
been silenced by giving the constant link types a dummy putValue method. A new
test program has been added to prevent regressions of this behaviour.

### RSRV expanding large buffer causes crash

In the 3.16.1 release a crash can occur in the IOC's RSRV server when a large
array is made even larger; the previous array buffer was not being released
correctly. See Launchpad
[bug #1706703](https://bugs.launchpad.net/epics-base/+bug/1706703).

## Changes made between 3.16.0.1 and 3.16.1

### IOC Database Support for 64-bit integers

The IOC now supports the 64-bit integer field types `DBF_INT64` and
`DBF_UINT64`, and there are new record types `int64in` and `int64out` derived
from the `longin` and `longout` types respectively that use the `DBF_INT64`
data type for their VAL and related fields. The usual range of Soft Channel
device support are included for these new record types.

All internal IOC APIs such as dbAccess can handle the new field types and
their associated request values `DBR_INT64` and `DBR_UINT64`, which are
implemented using the `epicsInt64` and `epicsUInt64` typedef's from the
`epicsTypes.h` header.

The waveform record type has been updated to support these new field types.
**All waveform device support layers must be updated to recognize the new type
enumeration values**, which had to be inserted before the `FLOAT` value in the
enum `dbfType` and in `menuFtype`. C or C++ code can detect at compile-time
whether this version of base provides 64-bit support by checking for the
presence of the `DBR_INT64` macro as follows (Note that `DBF_INT64` is an
enum tag and not a preprocessor macro):

```
    #ifdef DBR_INT64
        /* Code where Base has INT64 support */
    #else
        /* Code for older versions */
    #endif
```

If the code uses the old `db_access.h` types (probably because it's calling
Channel Access APIs) then it will have to test against the EPICS version
number instead, like this:

```
    #include <epicsVersion.h>

    #ifndef VERSION_INT
    #  define VERSION_INT(V,R,M,P) ( ((V)<<24) | ((R)<<16) | ((M)<<8) | (P))
    #endif
    #ifndef EPICS_VERSION_INT
    #  define EPICS_VERSION_INT VERSION_INT(EPICS_VERSION, EPICS_REVISION, EPICS_MODIFICATION, EPICS_PATCH_LEVEL)
    #endif

    #if EPICS_VERSION_INT >= VERSION_INT(3,16,1,0)
        /* Code where Base has INT64 support */
    #else
        /* Code for older versions */
    #endif
```

Channel Access does not (and probably never will) directly support 64-bit
integer types, so the new field types are presented to the CA server as
`DBF_DOUBLE` values. This means that field values larger than 2^52
(0x10_0000_0000_0000 = 4503599627370496) cannot be transported over Channel
Access without their least significant bits being truncated. The EPICS V4
pvAccess network protocol _can_ transport 64-bit data types however, and a
future release of the pvaSrv module will connect this ability to the fields of
the IOC.

Additional 64-bit support will be provided in later release. For instance the
JSON parser for the new Link Support feature only handles integers up to 32
bits wide, so constant array initializer values cannot hold larger values in
this release.

### Add `EPICS_CA_MCAST_TTL`

A new environment parameter `EPICS_CA_MCAST_TTL` is used to set the Time To Live
(TTL) value of any IP multi-cast CA search or beacon packets sent.

### `EPICS_CA_MAX_ARRAY_BYTES` is optional

A new environment parameter `EPICS_CA_AUTO_ARRAY_BYTES` is now used by libca and
RSRV (CA clients and the IOC CA server). The default is equivalent to setting
`EPICS_CA_AUTO_ARRAY_BYTES=YES` which removes the need to set
`EPICS_CA_MAX_ARRAY_BYTES` and always attempts to allocate sufficiently large
network buffers to transfer large arrays properly over the network. In this case
the value of the `EPICS_CA_MAX_ARRAY_BYTES` parameter is ignored.

Explicitly setting `EPICS_CA_AUTO_ARRAY_BYTES=NO` will continue to honor the
buffer setting in `EPICS_CA_AUTO_ARRAY_BYTES` as in previous releases.

The default setting for `EPICS_CA_AUTO_ARRAY_BYTES` can be changed by adding the
line

```makefile
    EPICS_CA_AUTO_ARRAY_BYTES=NO
```

to the `configure/CONFIG_SITE_ENV` file before building Base. Sites that wish to
override this only for specific IOC architectures can create new files for each
architecture named `configure/os/CONFIG_SITE_ENV.<target-arch>` with the above
setting in before building Base. The configuration can also be explicitly
changed by setting the environment variable in the IOC's startup script,
anywhere above the `iocInit` line.

The PCAS server (used by the PV Gateway and other CA servers) now always behaves
as if `EPICS_CA_AUTO_ARRAY_BYTES` is set to `YES` (it ignores the configuration
parameter and environment variable).

### Channel Access "modernization"

Drop support for CA clients advertising protocol versions less than 4.

This effects clients from Base older than 3.12.0-beta1. Newer clients will
continue to be able to connect to older servers. Older clients will be ignored
by newer servers.

This allows removal of UDP echo and similar protocol features which are not
compatible with secure protocol design practice.

### Lookup-tables using the subArrray record

The subArray record can now be used as a lookup-table from a constant array
specified in its INP field. For example:

```
    record(subArray, "powers-of-2") {
      field(FTVL, "LONG")
      field(MALM, 12)
      field(INP, [1, 2, 4, 8, 16, 32, 64, 128, 256, 512, 1024, 2048])
      field(INDX, 0)
      field(NELM, 1)
    }
```

The INDX field selects which power of 2 to set the VAL field to. In previous
releases the INP field would have to have been pointed to a separate waveform
record that was initialized with the array values somehow at initialization
time.

### Synchronized Timestamps with TSEL=-2

Most Soft Channel input device support routines have supported fetching the
timestamp through the INP link along with the input data. However before now
there was no guarantee that the timestamp provided by a CA link came from the
same update as the data, since the two were read from the CA input buffer at
separate times without maintaining a lock on that buffer in between. This
shortcoming could be fixed as a result of the new link support code, which
allows code using a link to pass a subroutine to the link type which will be
run with the link locked. The subroutine may make multiple requests for
metadata from the link, but must not block.

### Extensible Link Types

A major new feature introduced with this release of EPICS Base is an
Extensible Link Type mechanism, also known as Link Support or JSON Link Types.
This addition permits new kinds of link I/O to be added to an IOC in a similar
manner to the other extension points already supported (e.g. record, device
and driver support).

A new link type must implement two related APIs, one for parsing the JSON
string which provides the link address and the other which implements the link
operations that get called at run-time to perform I/O. The link type is built
into the IOC by providing a new `link` entry in a DBD file.

#### New Link Types Added

This release contains two new JSON link types, `const` and `calc`:

 * The `const` link type is almost equivalent to the old CONSTANT link type
with the updates described below to accept arrays and strings, except that
there is no need to wrap a scalar string constant inside array brackets since
a constant string will never be confused with a PV name.

 * The `calc` link type allows CALC expressions to be used to combine
values from other JSON links to produce its value. Until additional JSON link
types are created though, the `calc` link type has little practical utility as
it can currently only fetch inputs from other `calc` links or from `const`
links.

```
    field(INP, {calc:{expr:"A+B+1",
                      args:[5,         # A
                            {const:6}] # B
                     }
               }
           )
```

The new link types are documented in a separate document that gets generated at build time and installed as `html/links.html`.

#### Device Support Addressing using `JSON_LINK`

The API to allow device support to use JSON addresses is currently
incomplete; developers are advised not to try creating device support that
specifies a `JSON_LINK` address type.

#### Support Routine Modifications for Extensible Link Types

For link fields in external record types and soft device support to be able
to use the new link types properly, various changes are required to utilize
the new Link Support API as defined in the dbLink.h header file and outlined
below. The existing built-in Database and Channel Access link types have been
altered to implement the link APIs, so will work properly after these
conversions:

 * Make all calls to `recGblInitConstantLink()` unconditional on the link
type, i.e. change this code:

```C
        if (prec->siml.type == CONSTANT) {
            recGblInitConstantLink(&prec->siml, DBF_USHORT, &prec->simm);
        }
```

  into this:

```C
        recGblInitConstantLink(&prec->siml, DBF_USHORT, &prec->simm);
```

  Note that `recGblInitConstantLink()` still returns TRUE if the field was
  successfully initialized from the link (implying the link is constant).
  This change will work properly with all Base releases currently in use.

 * Code that needs to identify a constant link should be modified to use
the new routine `dbLinkIsConstant()` instead, which returns TRUE for constant
or undefined links, FALSE for links whose `dbGetLink()` routine may return
different values on different calls. For example this:

```C
        if (prec->dol.type != CONSTANT)
```

  should become this:

```C
        if (!dbLinkIsConstant(&prec->dol))
```

  When the converted software is also required to build against older versions
  of Base, this macro definition may be useful:

```C
        #define dbLinkIsConstant(lnk) ((lnk)->type == CONSTANT)
```

 * Any code that calls dbCa routines directly, or that explicitly checks if
a link has been resolved as a CA link using code such as

```C
        if (prec->inp.type == CA_LINK)
```

  will still compile and run, but will only work properly with the old CA link
  type. To operate with the new extensible link types such code must be
  modified to use the new generic routines defined in dbLink.h and should
  never attempt to examine or modify data inside the link. After conversion
  the above line would probably become:

```C
        if (dbLinkIsVolatile(&prec->inp))
```

  A volatile link is one like a Channel Access link which may disconnect and
  reconnect without notice at runtime. Database links and constant links are
  not volatile; unless their link address is changed they will always remain
  in the same state they started in. For compatibility when building against
  older versions of Base, this macro definition may be useful:

```C
        #define dbLinkIsVolatile(lnk) ((lnk)->type == CA_LINK)
```

 * The current connection state of a volatile link can be found using the
routine `dbIsLinkConnected()` which will only return TRUE for a volatile link
that is currently connected. Code using the older dbCa API returning this
information used to look like this:

```C
        stat = dbCaIsLinkConnected(plink);
```

  which should become:

```C
        stat = dbIsLinkConnected(plink);
```

  Similar changes should be made for calls to the other dbCa routines.

 * A full example can be found by looking at the changes to the calcout
record type, which has been modified in this release to use the new dbLink
generic API.

### Constant Link Values

Previously a constant link (i.e. a link that did not point to another PV,
either locally or over Channel Access) was only able to provide a single
numeric value to a record initialization; any string given in a link field
that was not recognized as a number was treated as a PV name. In this release,
constant links can be expressed using JSON array syntax and may provide array
initialization of values containing integers, doubles or strings. An array
containing a single string value can also be used to initialize scalar
strings, so the stringin, stringout, lsi (long string input), lso (long string
output), printf, waveform, subArray and aai (analog array input) record types
and/or their soft device supports have been modified to support this.

Some examples of constant array and string initialized records are:

```
    record(stringin, "const:string") {
        field(INP, ["Not-a-PV-name"])
    }
    record(waveform, "const:longs") {
        field(FTVL, LONG)
        field(NELM, 10)
        field(INP, [1, 2, 3, 4, 5, 6, 7, 8, 9, 10])
    }
    record(aai, "const:doubles") {
        field(FTVL, DOUBLE)
        field(NELM, 10)
        field(INP, [0, 1, 1.6e-19, 2.718, 3.141593])
    }
    record(aSub, "select") {
        field(FTA, STRING)
        field(NOA, 4)
        field(INPA, ["Zero", "One", "Two", "Three"])
        field(FTB, SHORT)
        field(NOB, 1)
        field(FTVA, STRING)
        field(NOVA, 1)
        field(SNAM, "select_asub")
    }
```

Reminder: Link initialization with constant values normally only occurs at
record initialization time. The calcout and printf record types are the only
exceptions in the Base record types to this rule, so it is generally not
useful to change a const link value after iocInit.

### Database Parsing of "Relaxed JSON" Values

A database file can now provide a "relaxed JSON" value for a database field
value or an info tag. Only a few field types can currently accept such values,
but the capability is now available for use in other places in the future.
When writing to a JSON-capable field at run-time however, only strictly
compliant JSON may be used (the dbStaticLib parser rewrites relaxed JSON
values into strict JSON before passing them to the datase for interpretation,
where the strict rules must be followed).

"Relaxed JSON" was developed to maximize compatibility with the previous
database parser rules and reduce the number of double-quotes that would be
needed for strict JSON syntax. The parser does accept strict JSON too though,
which should be used when machine-generating database files. The differences
are:

  * Strings containing only the characters `a-z A-Z 0-9 _ - + .` do not have to
be enclosed in double-quote characters.

  * The above rule applies to map keys as well as to regular string values.

  * The JSON keywords `null`, `true` and `false` (all lower-case) will be
recognized as keywords, so they must be quoted to use any of these single words
as a string.

  * Comments may be used, introduced as usual by the `#` character and extending
to the end of the line.

A JSON field or info value is only enclosed in quotes when the value being
provided is a single string, and even here the quotes can be omitted in some
cases as described above. The following shows both correct and incorrect
excerpts from a database file:

```
    record(ai, math:pi) {
        field(INP, {const: 3.14159265358979})   # Correct
        field(SIOL, "{const: 3.142857}")        # Wrong

        info(autosave, {            # White-space and comments are allowed
            fields:[DESC, SIMM],
            pass0:[VAL]
        })                          # Correct
    }
```

Note that the record, field and info-tag names do *not* accept JSON values, so
they follows the older bareword rules for quoting where the colon `:` and
several additional characters are legal in a bareword string. Only the value
(after the comma) is parsed as JSON. The autosave module has not been modified
to accept JSON syntax, the above is only an example of how JSON might be used.

### Echoless comments in iocsh

The way comments are parsed by the iocsh interpreter has changed. The
interpreter can be selectively disabled from echoing comments coming from a
script by starting those lines with `#-` rather than just `#`.

### Typed record support methods

The table of record support functions (rset methods for short) no longer has
entries of type `RECSUPFUN` (which says: any number and type of arguments).
Instead, rset methods are now typed by default. The `RECSUPFUN` typedef has
been deprecated and casts to it as well as using the untyped `struct rset`
will create compilation warnings.

Existing code (e.g. external record supports) will generate such warnings when
compiled against this version of Base, but it will work without changes.

For a conversion period, the new typed rset definitions are activated by
defining `USE_TYPED_RSET`, preferably by setting `USR_CPPFLAGS +=
-DUSE_TYPED_RSET` inside a Makefile. After activating the new typed rset in
this way and making the following changes, the result should still compile and
work properly against older versions of Base.

The first parameter of `init_record` and `process` has been changed to `struct
dbCommon *`. Record types that use `void*` here should be changed to use
`struct dbCommon*`, and cast the argument to their own `xxxRecord *`.

When compiled against this release, compiler warnings about incompatible types
for the method pointers should be taken seriously. When compiled against older
versions of base, such warnings are unavoidable.

Record types written in C++ need to take more drastic measures because of the
stricter type checking in C++. To remain compatible with older versions of
base you will need to use something like:

```
    #include "epicsVersion.h"
    #ifdef VERSION_INT
    #  if EPICS_VERSION_INT < VERSION_INT(3,16,0,2)
    #    define RECSUPFUN_CAST (RECSUPFUN)
    #  else
    #    define RECSUPFUN_CAST
    #  endif
    #else
    #  define RECSUPFUN_CAST (RECSUPFUN)
    #endif
```

and then replace `(RECSUPFUN)` with `RECSUPFUN_CAST` when initializing the
rset. Further changes might also be needed, e.g. to adapt `const`-ness of
method parameters.


## Changes made between 3.15.3 and 3.16.0.1

### Build support for CapFast and dbst removed

The build rules associated with the CapFast-related tools `sch2edif` and
`e2db` and the database optimization tool `dbst` have been removed, along with
the `DB_OPT` build configuration variable.

### compressRecord buffering order

The compressRecord has a new field `BALG` which can select between FIFO
(append) and LIFO (prepend) ordering for insertion of new elements. FIFO
ordering is the default, matching the behviour of previous versions.

### Valgrind Instrumentation

Valgrind is a software debugging suite provided by many Linux distributions.
The header valgrind/valgrind.h is now included in, and installed by, Base.
When included by a C or C++ source file this header defines some macros which
expand to provide hints to the Valgrind runtime. These have no effect on
normal operation of the software, but when run using the valgrind tool they
can help to find memory leaks and buffer overflows. Suitable hints have been
added to several free-lists within libCom, including freeListLib, allowing
valgrind to provide more accurate information about the source of potential
leaks.

valgrind.h automatically disables itself when the build target is not
supported by the valgrind tool. It can also explicitly be disabled by defining
the macro `NVALGRIND`. See `src/libCom/Makefile` for a commented-out example.

As a matter of policy valgrind.h will never be included by any header file
installed by Base, so its use will remain purely an implementation detail
hidden from application software. Support modules which choose to use
valgrind.h are advised to do likewise.

### Database Multi-locking

The IOC record locking code has been re-written with an expanded API; global
locks are no longer required by the IOC database implementation.

The new API functions center around `dbScanLockMany()`, which behaves like
`dbScanLock()` applied to an arbitrary group of records. `dbLockerAlloc()` is
used to prepare a list or record pointers, then `dbScanLockMany()` is called.
When it returns, all of the records listed may be accessed (in any order) until
`dbScanUnlockMany()` is called.

The Application Developer's Guide has been updated to describe the API and
implementation is more detail.

Previously a global mutex `lockSetModifyLock` was locked and unlocked during
`dbScanLock()`, acting as a sequencing point for otherwise unrelated calls. The
new dbLock.c implementation does not include any global mutex in `dbScanLock()`
or `dbScanLockMany()`. Locking and unlocking of unrelated lock sets is now
completely concurrent.

### Generate Version Header

A Perl script and Makefile rules have been added to allow modules to generate
a C header file with a macro defined with an automatically updated identifier.
This is a VCS revision ID (Darcs, Git, Mercurial, Subversion, and Bazaar are
supported) or the date/time of the build if no VCS system is in use.

The makeBaseApp example template has been updated with a new device support
which makes this identifier visible via a lsi (long string input) record.

### epicsTime API return status

The epicsTime routines that used to return epicsTimeERROR now return a
specific `S_time_` status value, allowing the caller to discover the reason for
any failure. The identifier `epicsTimeERROR` is no longer defined, so any
references to it in source code will no longer compile. The identifier
epicsTimeOK still exists and has the value 0 as before, so most code that uses
these APIs can be changed in a way that is backwards-compatible with the
previous return status.

Time providers that have to return a status value and still need to be built
with earlier versions of Base can define the necessary status symbols like
this:

```
    #include "epicsTime.h"

    #ifndef M_time
      /* S_time_... status values were not provided before Base 3.16 */
      #define S_time_unsynchronized epicsTimeERROR
      #define S_time_...whatever... epicsTimeERROR
    #endif
```

### Refactoring of epicsReadline

The epicsReadline code has been reorganized to allow the commandline history
editor to be disabled at runtime. The `EPICS_COMMANDLINE_LIBRARY` build setting
still selects the preferred editor, but the new `IOCSH_HISTEDIT_DISABLE`
environment variable can be set at runtime to disable history editing and make
the IOC or other program use the basic editor instead. This is useful when
starting and controlling an IOC from another program through its stdin and
stdout streams since history editors often insert invisible escape codes into
the stdout stream, making it hard to parse.

### Callback subsystem API

Added a new macro `callbackGetPriority(prio, callback)` to the callback.h
header and removed the need for dbScan.c to reach into the internals of its
`CALLBACK` objects.


## Changes from the 3.15 branch since 3.15.7

### Improvements to the self-test build targets

This release contains changes that make it possible to integrate another test
running and reporting system (such as Google's gtest) into the EPICS build
system. The built-in test-runner and reporting system will continue to be used
by the test programs inside Base however.

These GNUmake `tapfiles` and `test-results` build targets now collect a list of
the directories that experienced test failures and display those at the end of
running and/or reporting all of the tests. The GNUmake process will also only
exit with an error status after running and/or reporting all of the test
results; previously the `-k` flag to make was needed and even that didn't always
work.

Continuous Integration systems are recommended to run `make tapfiles` (or if
they can read junittest output instead of TAP `make junitests`) followed by
`make -s test-results` to display the results of the tests. If multiple CPUs are
available the `-j` flag can be used to run tests in parallel, giving the maximum
jobs that should be allowed so `make -j4 tapfiles` for a system with 4 CPUs say.
Running many more jobs than you have CPUs is likely to be slower and is not
recommended.

### epicsThread: Main thread defaults to allow blocking I/O

VxWorks IOCs (and potentially RTEMS IOCs running GeSys) have had problems with
garbled error messages from dbStaticLib routines for some time &mdash; messages
printed before `iocInit` were being queued through the errlog thread instead of
being output immediately. This has been fixed by initializing the main thread
with its `OkToBlock` flag set instead of cleared. IOCs running on other
operating systems that use iocsh to execute the startup script previously had
that set anyway in iocsh so were not affected, but this change might cause other
programs that don't use iocsh to change their behavior slightly if they use
`errlogPrintf()`, `epicsPrintf()` or `errPrintf()`.

### catools: Handle data type changes in camonitor

The camonitor program didn't properly cope if subscribed to a channel whose data
type changed when its IOC was rebooted without restarting the camonitor program.
This has now been fixed.

### More Record Reference Documentation

The remaining record types have had their reference pages moved from the Wiki,
and some new reference pages have been written to cover the analog array and
long string input and output record types plus the printf recor type, none of
which were previously documented. The wiki reference pages covering the fields
common to all, input, and output record types have also been added, thanks to
Rolf Keitel. The POD conversion scripts have also been improved and they now
properly support linking to subsections in a different document, although the
POD changes to add the cross-links that appeared in the original wiki pages
still needs to be done in most cases.

### Fix build issues with newer MinGW versions

The `clock_gettime()` routine is no longer used under MinGW since newer versions
don't provide it any more.

### Fix race for port in RSRV when multiple IOCs start simultaneously

If multiple IOCs were started at the same time, by systemd say, they could race
to obtain the Channel Access TCP port number 5064. This issue has been fixed.


## Changes made between 3.15.6 and 3.15.7

### GNU Readline detection on Linux

Most Linux architectures should now configure themselves automatically to use
the GNU Readline library if its main header file can be found in the expected
place, and not try to use Readline if the header file isn't present. For older
Linux architectures where libncurses or libcurses must also be linked with, the
manual configuration of the `COMMANDLINE_LIBRARY` variable in the appropriate
`configure/os/CONFIG_SITE.Common.<arch>` file will still be necessary.

### Replace `EPICS_TIMEZONE` with `EPICS_TZ`

The `EPICS_TIMEZONE` environment parameter provided time-zone information for
the IOC's locale in the old ANSI format expected by VxWorks for its `TIMEZONE`
environment variable, and can also used by RTEMS to set its `TZ` environment
variable. However the `TIMEZONE` value has to be updated every year since it
contains the exact dates of the daylight-savings time changes. The Posix TZ
format that RTEMS uses contains rules that for calculating those dates, thus its
value would only need updating if the rules (or the locale) are changed.

This release contains changes that replace the `EPICS_TIMEZONE` environment
parameter with one called `EPICS_TZ` and a routine for VxWorks that calculates
the `TIMEZONE` environment variable from the current `TZ` value. This routine
will be run once at start-up, when the EPICS clock has synchronized to its NTP
server. The calculations it contains were worked out and donated to EPICS by
Larry Hoff in 2009; it is unforunate that it has taken 10 years for them to be
integrated into Base.

The default value for the `EPICS_TZ` environment parameter is set in the Base
`configure/CONFIG_SITE_ENV` file, which contains example settings for most EPICS
sites that use VxWorks, and a link to a page describing the Posix TZ format for
any locations that I missed.

If a VxWorks IOC runs continuously without being rebooted from December 31st to
the start of daylight savings time the following year, its `TIMEZONE` value will
be wrong as it was calculated for the previous year. This only affects times
that are converted to a string on the IOC however and is easily fixed; just run
the command `tz2timezone()` on the VxWorks shell and the calculation will be
redone for the current year. IOCs that get rebooted at least once before the
start of summer time will not need this to be done.

### Added new decimation channel filter

A new server-side filter has been added to the IOC for reducing the number
and frequency of monitor updates from a channel by a client-specified factor.
The filter's behaviour is quite simplistic, it passes the first monitor event it
sees to the client and then drops the next N-1 events before passing another
event. For example to sample a 60Hz channel at 1Hz, a 10Hz channel every 6
seconds, or a 1Hz channel once every minute:

```
    Hal$ camonitor 'test:channel.{"dec":{"n":60}}'
    ...
```

More information is included in the filters documentation, which can be found
in the `html/filters.html` document that is generated during the build.

### Imported Record Reference Documentation from Wiki

The remaining record types that had 3.14 reference documentation in the EPICS
Wiki have had that documentation converted and imported into their DBD files.
The preferred form for future updates to the record type descriptions is now an
emailed patch file, a Pull Request through GitHub, or a Merge Request through
Launchpad. Note that in some cases the behavior of a record type in a 7.0.x
release may differ from that of the same record type in a 3.15 release, although
this would be unusual, so it may be important to indicate the branch that your
changes apply to.

**NOTE:** *These documentation changes have modified the order of the fields in
some record definitions. As a result this release is not compatible with record
or device support binaries that were compiled against earlier releases.*

### `make test-results` for Windows

The make target `test-results` should now work properly on Windows. Some Perl
installations used versions of `prove.bat` that would only display the results of
up to 3 tests or didn't return an error status in the event of tests failing. The
build system now calls its own perl script to summarize the results instead of
passing a list of TAP filenames to `prove`.

### Add option to avoid CALLBACK conflict

If a macro `EPICS_NO_CALLBACK` is defined, then callback.h will no longer
(re)define CALLBACK. The name `CALLBACK` is used by the WIN32 API, and
redefinition in callback.h cause errors if some windows headers are later
included.

Code which defines `EPICS_NO_CALLBACK`, but still wishes to use callbacks,
should use the alternate name `epicsCallback` introduced in 3.15.6, 3.16.2, and
7.0.2. It is also possible, though not encouraged, to use `struct callbackPvt`
which has been present since the callback API was introduced.

### Cleaning up with Multiple CA contexts in a Process

Bruno Martins reported a problem with the CA client library at shutdown in a
process that uses multiple CA client contexts. The first context that triggers
the CA client exit handler prevents any others from being able to clean up
because it resets the ID of an internal epicsThreadPrivate variable which is
shared by all clients. This action has been removed from the client library,
which makes cleanup of clients like this possible.

### Perl CA bindings fixed for macOS Mojave

Apple removed some Perl header files from macOS Mojave that were available
in their SDK, requiring a change to the include paths used when compiling the
CA bindings. The new version should build on new and older macOS versions, and
these changes may also help other targets that have an incomplete installation
of Perl (the build will continue after printing a warning that the Perl CA
bindings could not be built).

### Routine `epicsTempName()` removed from libCom

This routine was a simple wrapper around the C89 function `tmpnam()`
which is now seen as unsafe and causes warning messages to be generated by
most modern compilers. The two internal uses of this function have been
modified to call `epicsTempFile()` instead. We were unable to find any
published code that used this function, so it was removed immediately instead
of being deprecated.

### DBD Parsing of Record Types

The Perl DBD file parser has been made slightly more liberal; the order in
which DBD files must be parsed is now more flexible, so that a record type
definition can now be parsed after a device support that referred to that
record type. A warning message will be displayed when the device support is
seen, but the subsequent loading of the record type will be accepted without
triggering an error. See
[Launchpad bug 1801145](https://bugs.launchpad.net/epics-base/+bug/1801145).

### menuScan and several record types documented with POD

The EPICS Wiki pages describing a number of standard record types has been
converted into the Perl POD documentation format and added to the DBD files,
so at build-time an HTML version of these documents is generated and installed
into the htmls directory. Thanks to Tony Pietryla.

### CA client tools learned `-V` option

This displays the version numbers of EPICS Base and the CA protocol.

## Changes made between 3.15.5 and 3.15.6

### Unsetting environment variables

The new command `epicsEnvUnset varname` can be used to
unset an environment variable.

### Warning indicators in msi (and macLib) output

The libCom macro expansion library has been modified so that when the
`SUPPRESS_WARNINGS` flag is set it will no longer include any `,undefined`
or `,recursive` indicators in its output when undefined or recursive
macros are encountered. These indicators were harmless when the output was fed
into an IOC along with a definition for the macro, but when the `msi`
tool was used to generate other kinds of files they caused problems. If the
`msi -V` flag is used the markers will still be present in the output
whenever the appropriate condition is seen.

### Improvements to msi

In addition to fixing its response to discovering parsing errors in its
substitution input file (reported as Launchpad
[bug 1503661](https://bugs.launchpad.net/epics-base/+bug/1503661))
so it now deletes the incomplete output file, the msi program has been cleaned
up a little bit internally.

### All array records now post monitors on their array-length fields

The waveform record has been posting monitors on its NORD field since Base
3.15.0.1; we finally got around to doing the equivalent in all the other
built-in record types, which even required modifying device support in some
cases. This fixes
[Launchpad bug 1730727](https://bugs.launchpad.net/epics-base/+bug/1730727).

### HOWTO: Converting Wiki Record Reference to POD

Some documentation has been added to the `dbdToHtml.pl` script
explaining how Perl POD (Plain Old Documentation) markup can be added to
`.dbd` files to generate HTML documentation for the record types. To see
these instructions, run `perl bin/<host>/dbdToHtml.pl -H`
or `perldoc bin/<host>/dbdToHtml.pl`.

### Fix problem with numeric soft events

Changing from numeric to named soft events introduced an incompatibility
when a numeric event 1-255 is converted from a DOUBLE, e.g. from a calc record.
The `post_event()` API is not marked deprecated any more.

Also `scanpel` has been modified to accept a glob pattern for
event name filtering and to show events with no connected records as well.

### Add `osiSockOptMcastLoop_t` and osiSockTest

Added a new OS-independent typedef for multicast socket options, and a test
file to check their correct operation.

### Support for `CONFIG_SITE.local` in Base

This feature is mostly meant for use by developers; configuration
settings that would normally appear in `base/configure/CONFIG_SITE` can now
be put in a locally created `base/configure/CONFIG_SITE.local` file instead
of having go modify or replace the original. A new `.gitignore` pattern
tells git to ignore all `configure/*.local` files.

### Fix broken `EPICS_IOC_LOG_FILE_LIMIT=0` setting

The Application Developers' Guide says this is allowed and disables the
limit on the log-file, but it hasn't actually worked for some time (if ever).
Note that the iocLogServer will be removed from newer Base release sometime
soon as its functionality can be implemented by other dedicated log servers
such as logstash or syslog-ng.

Fixes [lp:1786858](https://bugs.launchpad.net/bugs/1786858)
and part of [lp:1786966](https://bugs.launchpad.net/bugs/1786966).

### Cleanup of startup directory

The files in the startup directory have not been maintained in recent years
and have grown crufty (technical term). This release includes the following
updates to these files:

  - The Perl `EpicsHostArch.pl` script has been rewritten, and support
    for a few previously missing host architectures has been added to it.
  - The `EpicsHostArch.pl` script has also been moved into the standard
    `src/tools` directory, from where it will be installed into
    `lib/perl`. In this new location it is no longer executable, so it must
    be run by the `perl` executable.
  - The build system has been adjusted to look for `EpicsHostArch.pl` in
    both places if the `EPICS_HOST_ARCH` environment variable has not been
    set at build-time.
  - Sites that used the original Perl script to set `EPICS_HOST_ARCH` as part of
    their standard environment will need to adjust their scripts when they
    upgrade to this release.
  - The `EpicsHostArch` shell script has been replaced with a wrapper
    routine that calls the Perl `EpicsHostArch.pl` script. Sites that rely on
    this script to set `EPICS_HOST_ARCH` should consider switching to the
    Perl script instead.
  - The `Site.cshrc` and `Site.profile` files have been renamed to
    `unix.csh` and `unix.sh`, respectively.
  - The existing `win32.bat` file has been cleaned up and a new
    `windows.bat` file added for 64-bit targets. The contents of these files
    should be seen as examples, don't uncomment or install parts for software
    that you don't explicitly know that you need.

### Recent Apple XCode Build Issues

The latest version of XCode will not compile calls to `system()` or
`clock_settime()` for iOS targets. There were several places in Base
where these were being compiled, although there were probably never called. The
code has now been modified to permit iOS builds to complete again.

### Prevent illegal alarm severities

A check has been added to `recGblResetAlarms()` that prevents records
from getting an alarm severity higher than `INVALID_ALARM`. It is still possible
for a field like HSV to get set to a value that is not a legal alarm severity,
but the core IOC code should never copy such a value into a record's SEVR or
ACKS fields. With this fix the record's alarm severity will be limited to
`INVALID_ALARM`.

### Fixes for Launchpad bugs

The following launchpad bugs have fixes included:

  - [lp: 1786320](https://bugs.launchpad.net/epics-base/+bug/1786320), dbCa
    subscribes twice to ENUM
  - [lp: 541221](https://bugs.launchpad.net/epics-base/+bug/541221),
    `assert (pca->pgetNative)` failed in ../dbCa.c
  - [lp: 1747091](https://bugs.launchpad.net/epics-base/+bug/1747091),
    epicsTimeGetEvent() / generalTime bug
  - [lp: 1743076](https://bugs.launchpad.net/epics-base/+bug/1743076), Segfault
    in `ca_attach_context()` during exits
  - [lp: 1751380](https://bugs.launchpad.net/epics-base/+bug/1751380), Deadlock
    in `ca_clear_subscription()`
  - [lp: 1597809](https://bugs.launchpad.net/epics-base/+bug/1597809), Setting
    NAME field in DB file may break IOC
  - [lp: 1770292](https://bugs.launchpad.net/epics-base/+bug/1770292),
    `get_alarm_double()` inconsistent across record types
  - [lp: 1771298](https://bugs.launchpad.net/epics-base/+bug/1771298),
    Conversion of NaN to integer relies on undefined behavior

### Updated VxWorks Timezone settings

Removed the settings for 2017; fixed the hour of the change for MET.

### Fixed camonitor server side relative timestamps bug

Initialize the first time-stamp from the first monitor, not the client-side
current time in this configuration.

### Build changes for MSVC

Windows builds using Visual Studio 2015 and later now use the `-FS`
compiler option to allow parallel builds to work properly.

We now give the `-FC` option to tell the compiler to print absolute
paths for source files in diagnostic messages.

### Extend maximum Posix epicsEventWaitWithTimeout() delay

The Posix implementation of epicsEventWaitWithTimeout() was limiting the
timeout delay to at most 60 minutes (3600.0 seconds). This has been changed to
10 years; significantly longer maximum delays cause problems on systems where
`time_t` is still a signed 32-bit integer so cannot represent absolute
time-stamps after 2038-01-19. Our assumption is that such 32-bit systems will
have been retired before the year 2028, but some additional tests have been
added to the epicsTimeTest program to detect and fail if this assumption is
violated.

### New test-related make targets

This release adds several new make targets intended for use by developers
and Continuous Integration systems which simplify the task of running the
built-in self-test programs and viewing the results. Since these targets are
intended for limited use they can have requirements for the build host which
go beyond the standard minimum set needed to build and run Base.

#### `test-results` - Summarize test results

The new make target `test-results` will run the self-tests if
necessary to generate a TAP file for each test, then summarizes the TAP output
files in each test directory in turn, displaying the details of any failures.
This step uses the program `prove` which comes with Perl, but also needs
`cat` to be provided in the default search path so will not work on most
Windows systems.

#### `junitfiles` - Convert test results to JUnit XML Format

The new make target `junitfiles` will run the self-tests if necessary
and then convert the TAP output files into the more commonly-supported JUnit
XML format. The program that performs this conversion needs the Perl module
`XML::Generator` to have been installed.

#### `clean-tests` - Delete test result files

The new make target `clean-tests` removes any test result files from
previous test runs. It cleans both TAP and JUnit XML files.

### Fix DNS related crash on exit

The attempt to fix DNS related delays for short lived CLI programs (eg. caget)
in [lp:1527636](https://bugs.launchpad.net/epics-base/+bug/1527636) introduced a
bug which cased these short lived clients to crash on exit. This bug should now
be fixed.

### Server bind issue on Windows

When a National Instruments network variables CA server is already running on
a Windows system and an IOC or PCAS server is started, the IOC's attempt to
bind a TCP socket to the CA server port number fails, but Windows returns a
different error status value than the IOC is expecting in that circumstance
(because the National Instruments code requests exclusive use of that port,
unlike the EPICS code) so the IOC fails to start properly. The relevent EPICS
bind() checks have now been updated so the IOC will request that a dynamic port
number be allocated for this TCP socket instead when this happens.

### Checking Periodic Scan Rates

Code has been added to the IOC startup to better protect it against bad
periodic scan rates, including against locales where `.` is not
accepted as a decimal separator character. If the scan period in a menuScan
choice string cannot be parsed, the associated periodic scan thread will no
longer be started by the IOC and a warning message will be displayed at iocInit
time. The `scanppl` command will also flag the faulty menuScan value.

## Changes made between 3.15.4 and 3.15.5

### dbStatic Library Speedup and Cleanup

Loading of database files has been optimized to avoid over-proportionally
long loading times for large databases. As a part of this, the alphabetical
ordering of records instances (within a record type) has been dropped. In the
unexpected case that applications were relying on the alphabetic order, setting
`dbRecordsAbcSorted = 1` before loading the databases will retain the
old behavior.

The routine `dbRenameRecord()` has been removed, as it was intended
to be used by database configuration tools linked against a host side version
of the dbStatic library that is not being built anymore.

### Launchpad Bug-fixes

In addition to the more detailed change descriptions below, the following
Launchpad bugs have also been fixed in this release:

  - [lp:1440186](https://bugs.launchpad.net/epics-base/+bug/1440186) Crash due
    to a too small buffer being provided in `dbContextReadNotifyCache()`
  - [lp:1479316](https://bugs.launchpad.net/epics-base/+bug/1479316) Some data
    races found using Helgrind
  - [lp:1495833](https://bugs.launchpad.net/epics-base/+bug/1495833) biRecord
    prompt groups are nonsensical
  - [lp:1606848](https://bugs.launchpad.net/epics-base/+bug/1606848) WSAIoctl
    `SIO_GET_INTERFACE_LIST` failed in Windows

### Whole-Program Optimization for MS Visual Studio Targets

When using the Microsoft compilers a new build system variable is provided that
controls whether whole program optimization is used or not. For static builds
using Visual Studio 2010 this optimization must be disabled. This is controlled
in the files `configure/os/CONFIG_SITE.Common.windows-x64-static` and
`configure/os/CONFIG_SITE.Common.win32-x86-static` by setting the variable
`OPT_WHOLE_PROGRAM=NO` to override the default value `YES` that would otherwise
be used.

Note that enabling this optimization slows down the build process. It is not
possible to selectively disable this optimization, when building a particular
module say; Microsoft's linker will restart itself automatically with the
`-LTCG` flag set and display a warning if it is asked to link any object
files that were compiled with the `-GL` flag.

### Add dynamic (variable length) array support to PCAS

Dynamic array sizing support was added to the IOC server (RSRV) in the
Base-3.14.12 release, but has not until now been supported in the Portable
Channel Access Server (PCAS). Channel Access server applications using the
PCAS may not need to be modified at all; if they already push monitors with
different gdd array lengths, those variable sizes will be forwarded to any CA
clients who have requested variable length updates. The example CAS server
application has been modified to demonstrate this feature.

In implementing the above, the gdd method `gdd::put(const gdd *)` now
copies the full-sized array from the source gdd if the destination gdd is of
type array, has no allocated memory and a boundary size of 0.

### Additional epicsTime conversion

The EPICS timestamp library (epicsTime) inside libCom's OSI layer has
been extended by routines that convert from `struct tm` to the EPICS
internal `epicsTime` type, assuming UTC - i.e. without going through
the timezone mechanism. This solves issues with converting from the structured
type to the EPICS timestamp at driver level from multiple threads at a high
repetition rate, where the timezone mechanism was blocking on file access.

### MinGW Cross-builds from Linux

The build configuration files that allow cross-building of the 32-bit
win32-x86-mingw cross-target have been adjusted to default to building shared
libraries (DLLs) as this is now supported by recent MinGW compilers. The 64-bit
windows-x64-mingw cross-target was already being built that way by default. The
configuration options to tell the minGW cross-compiler to link programs with
static versions of the compiler support libraries have now been moved into the
`CONFIG_SITE.linux-x86.<target>` files.

### General Time updates

The `iocInit` code now performs a sanity check of the current time
returned by the generalTime subsystem and will print a warning if the wall-clock
time returned has not been initialized yet. This is just a warning message; when
a time provider does synchonize the IOC will subsequently pick up and use the
correct time. This check code also primes the registered event system provider
if there is one so the `epicsTimeGetEventInt()` routine will work on IOCs
that ask for event time within an interrupt service routine.

The osiClockTime provider's synchronization thread (which is only used on
some embedded targets) will now poll the other time providers at 1Hz until the
first time it manages to get a successful timestamp, after which it will poll
for updates every 60 seconds as before.

The routine `generalTimeGetExceptPriority()` was designed for use by
backup (lower priority) time providers like the osiClockTime provider which do
not have their own absolute time reference and rely on other providers for an
absolute time source. This routine no longer implements the ratchet mechanism
that prevented the time it returned from going backwards. If the backup clock's
tick-timer runs fast the synchronization of the backup time provider would never
allow it to be corrected backwards when the ratchet was in place. The regular
`epicsTimeGetCurrent()` API still uses the ratchet mechanism, so this
change will not cause the IOC to see time going backwards.

### Microsoft Visual Studio builds

The build configuration files for builds using the Microsoft compilers have been
updated, although there should be no noticable difference at most sites. One
extra compiler warning is now being suppressed for C++ code, `C4344: behavior
change: use of explicit template arguments results in ...` which is gratuitous
and was appearing frequently in builds of the EPICS V4 modules.

Cross-builds of the windows-x64 target from a win32-x86 host have been
removed as they don't actually work within the context of a single `make`
run. Significant changes to the build configuration files would be necessary for
these kinds of cross-builds to work properly, which could be done if someone
needs them (email Andrew Johnson before working on this, and see
[this stack-overflow answer](http://stackoverflow.com/questions/5807647/how-do-you-compile-32-bit-and-64-bit-applications-at-the-same-time-in-visual-stu) for a starting point).

### Bazaar keywords such as 'Revision-Id' removed

In preparation for moving to git in place of the Bazaar revision control
system we have removed all the keywords from the Base source code.

### Linux systemd service file for CA Repeater

Building this version of Base on a Linux system creates a systemd service
file suitable for starting the Channel Access Repeater under systemd. The file
will be installed into the target bin directory, from where it can be copied
into the appropriate systemd location and modified as necessary. Installation
instructions are included as comments in the file.

## Changes made between 3.15.3 and 3.15.4

### New string input device support "getenv"

A new "getenv" device support for both the stringin and lsi (long string
input) record types can be used to read the value of an environment variable
from the IOC at runtime. See base/db/softIocExit.db for sample usage.

### Build rules and `DELAY_INSTALL_LIBS`

A new order-only prerequisite build rule has been added to ensure that
library files (and DLL stubs on Windows) get installed before linking any
executables, which resolves parallel build problems on high-powered CPUs. There
are some (rare) cases though where a Makefile has to build an executable and run
it to be able to compile code for a library built by the same Makefile. With
this new build rule GNUmake will complain about a circular dependency and the
build will probably fail in those cases. To avoid this problem the failing
Makefile should set `DELAY_INSTALL_LIBS = YES` before including the
`$(TOP)/configure/RULES` file, disabling the new build rule.

### IOC environment variables and build parameters

The IOC now sets a number of environment variables at startup that provide the
version of EPICS Base it was built against (`EPICS_VERSION_...`) and its build
architecture (ARCH). In some cases this allows a single iocBoot/ioc directory to
be used to run the same IOC on several different architectures without any
changes.

There are also 3 new environment parameters (`EPICS_BUILD_...`) available that
C/C++ code can use to find out the target architecture, OS class and compiler
class it was built with. These may be useful when writing interfaces to other
languages.

### New implementation of `promptgroup`/`gui_group` field property

The mechanism behind the `promptgroup()` field property inside a record type
definition has been changed. Instead of using a fixed set of choices,
the static database access library now collects the used gui group names
while parsing DBD information. Group names should start with a two-digit number
plus space-dash-space to allow proper sorting of groups.

The include file `guigroup.h` that defined the fixed set of choices
has been deprecated. Instead, use the conversion functions between index number
and group string that have been added to dbStaticLib.

When a DBD file containing record-type descriptions is expanded, any
old-style `GUI_xxx` group names will be replaced by a new-style
string for use by the IOC. This permits an older record type to be used with
the 3.15.4 release, although eventually record types should be converted by
hand with better group names used.

### CA server configuration changes

RSRV now honors `EPICS_CAS_INTF_ADDR_LIST` and binds only to the provided list
of network interfaces. Name searches (UDP and TCP) on other network interfaces
are ignored. For example on a computer with interfaces 10.5.1.1/24, 10.5.2.1/24,
and 10.5.3.1/24, setting `EPICS_CAS_INTF_ADDR_LIST='10.5.1.1 10.5.2.1'` will
accept traffic on the .1.1 and .2.1, but ignore from .3.1

RSRV now honors `EPICS_CAS_IGNORE_ADDR_LIST` and ignores UDP messages received
from addresses in this list.

Previously, CA servers (RSRV and PCAS) would build the beacon address list using
`EPICS_CA_ADDR_LIST` if `EPICS_CAS_BEACON_ADDR_LIST` was no set. This is no
longer done. Sites depending on this should set both environment variables to
the same value.

### IPv4 multicast for name search and beacons

libca, RSRV, and PCAS may now use IPv4 multicasting for UDP traffic (name search
and beacons). This is disabled by default. To enable multicast address(s) must
be listed in `EPICS_CA_ADDR_LIST` for clients and `EPICS_CAS_INTF_ADDR_LIST` for
servers (IOCs should set both). For example:

    EPICS_CAS_INTF_ADDR_LIST='224.0.2.9' EPICS_CA_ADDR_LIST=224.0.2.9

Please note that no IPv4 multicast address is officially assigned for Channel
Access by IANA. The example 224.0.2.9 is taken from the AD-HOC Block I range.

### Moved `mlockall()` into its own epicsThread routine

Since EPICS Base 3.15.0.2 on Posix OSs the initialization of the epicsThread
subsystem has called `mlockall()` when the OS supports it and thread
priority scheduling is enabled. Doing so has caused problems in third-party
applications that call the CA client library, so the functionality has been
moved to a separate routine `epicsThreadRealtimeLock()` which will be
called by the IOC at iocInit (unless disabled by setting the global variable
`dbThreadRealtimeLock` to zero).

### Added dbQuietMacroWarnings control

When loading database files, macros get expanded even on comment lines. If a
comment contains an undefined macro, the load still continues but an error
message gets printed. For this release the error message has been changed to a
warning, but even this warning can be made less verbose by setting this new
variable to a non-zero value before loading the file, like this:

```
    var dbQuietMacroWarnings 1      iocsh
    dbQuietMacroWarnings=1          VxWorks
```

This was [Launchpad bug
541119](https://bugs.launchpad.net/bugs/541119).

## Changes from the 3.14 branch between 3.15.3 and 3.15.4

### NTP Time Provider adjusts to OS tick rate changes

Dirk Zimoch provided code that allows the NTP Time provider (used on VxWorks
and RTEMS only) to adapt to changes in the OS clock tick rate after the provider
has been initialized. Note that changing the tick rate after iocInit() is not
advisable, and that other software might still misbehave if initialized before
an OS tick rate change. This change was back-ported from the 3.15 branch.

### Making IOC `ca_get` operations atomic

When a CA client gets data from an IOC record using a compound data type such
as `DBR_TIME_DOUBLE` the value field is fetched from the database in a
separate call than the other metadata, without keeping the record locked. This
allows some other thread such as a periodic scan thread a chance to interrupt
the get operation and process the record in between. CA monitors have always
been atomic as long as the value data isn't a string or an array, but this race
condition in the CA get path has now been fixed so the record will stay locked
between the two fetch operations.

This fixes
[Launchpad bug 1581212](https://bugs.launchpad.net/epics-base/+bug/1581212),
thanks to Till Strauman and Dehong Zhang.

### New `CONFIG_SITE` variable for running self-tests

The 'make runtests' and 'make tapfiles' build targets normally only run the
self-tests for the main `EPICS_HOST_ARCH` architecture. If the host is
able to execute self-test programs for other target architectures that are being
built by the host, such as when building a `-debug` version of the host
architecture for example, the names of those other architectures can be added to
the new `CROSS_COMPILER_RUNTEST_ARCHS` variable in either the
`configure/CONFIG_SITE` file or in an appropriate
`configure/os/CONFIG_SITE.<host>.Common` file to have the test
programs for those targets be run as well.

### Additional RELEASE file checks

An additional check has been added at build-time for the contents of the
`configure/RELEASE` file(s), which will mostly only affect users of the Debian
EPICS packages published by NSLS-2. Support modules may share an install path,
but all such modules must be listed adjacent to each other in any `RELEASE`
files that point to them. For example the following will fail the new checks:

```
    AUTOSAVE = /usr/lib/epics
    ASYN = /home/mdavidsaver/asyn
    EPICS_BASE = /usr/lib/epics
```

giving the compile-time error

```
    This application's RELEASE file(s) define
        EPICS_BASE = /usr/lib/epics
    after but not adjacent to
        AUTOSAVE = /usr/lib/epics
    Module definitions that share paths must be grouped together.
    Either remove a definition, or move it to a line immediately
    above or below the other(s).
    Any non-module definitions belong in configure/CONFIG_SITE.
```

In many cases such as the one above the order of the `AUTOSAVE` and
`ASYN` lines can be swapped to let the checks pass, but if the
`AUTOSAVE` module depended on `ASYN` and hence had to appear
before it in the list this error indicates that `AUTOSAVE` should also be
built in its own private area; a shared copy would likely be incompatible with
the version of `ASYN` built in the home directory.

### String field buffer overflows

Two buffer overflow bugs that can crash the IOC have been fixed, caused by
initializing a string field with a value larger than the field size
([Launchpad bug 1563191](https://bugs.launchpad.net/bugs/1563191)).

### Fixed stack corruption bug in epicsThread C++ API

The C++ interface to the epicsThread API could corrupt the stack on thread
exit in some rare circumstances, usually at program exit. This bug has been
fixed ([Launchpad bug 1558206](https://bugs.launchpad.net/bugs/1558206)).

### RTEMS NTP Support Issue

On RTEMS the NTP Time Provider could in some circumstances get out of sync
with the server because the `osdNTPGet()` code wasn't clearing its input socket
before sending out a new request. This
([Launchpad bug 1549908](https://bugs.launchpad.net/bugs/1549908))
has now been fixed.

### CALC engine bitwise operator fixes

The bitwise operators in the CALC engine have been modified to work properly
with values that have bit 31 (0x80000000) set. This modification involved
back-porting some earlier changes from the 3.15 branch, and fixes
[Launchpad bug 1514520](https://code.launchpad.net/bugs/1514520).

### Fix `ipAddrToAsciiAsync()`: Don't try to join the daemon thread

On process exit, don't try to stop the worker thread that makes DNS lookups
asynchronous. Previously this would wait for any lookups still in progress,
delaying the exit unnecessarily. This was most obvious with catools (eg.
cainfo).
[lp:1527636](https://bugs.launchpad.net/bugs/1527636)

### Fix `epicsTime_localtime()` on Windows

Simpler versions of the `epicsTime_gmtime()` and `epicsTime_localtime()`
routines have been included in the Windows implementations, and a new test
program added. The original versions do not report DST status properly. Fixes
[Launchpad bug 1528284](https://bugs.launchpad.net/bugs/1528284).<|MERGE_RESOLUTION|>--- conflicted
+++ resolved
@@ -14,7 +14,6 @@
 
 ## EPICS Release 7.0.3.2
 
-<<<<<<< HEAD
 ### IOCsh usage messages
 
 `help <cmd>` now prints a descriptive usage message
@@ -60,9 +59,6 @@
 IOCs now emit a warning when a database file containing the `state` record is
 loaded. This record has been deprecated for a while and will be removed
 beginning with EPICS 7.1. Consider using the `stringin` record instead.
-=======
-<!-- Insert new items immediately below here ... -->
-
 
 ### Record types publish dset's
 
@@ -158,8 +154,6 @@
     lsi_read
 };
 ```
-
->>>>>>> e13b0120
 
 ## EPICS Release 7.0.3.1
 
