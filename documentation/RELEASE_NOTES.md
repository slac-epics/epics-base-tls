# EPICS 7.0 Release Notes    {#releasenotes}

These release notes describe changes that have been made since the previous
release of this series of EPICS Base. **Note that changes which were merged up
from commits to new releases in an older Base series are not described at the
top of this file but have entries that appear lower down, under the series to
which they were originally committed.** Thus it is important to read more than
just the first section to understand everything that has changed in each
release.

<<<<<<< HEAD
The PVA submodules each have their own individual sets of release notes which
should also be read to understand what has changed since earlier releases.

**This version of EPICS has not been released yet.**

## Changes made on the 7.0 branch since 7.0.5

<!-- Insert new items immediately below here ... -->

### Support for obsolete architectures removed

These target architectures have been removed:

+ darwin-ppc, darwin-ppcx86
+ linux-386, linux-486, linux-586, linux-686, linux-athlon (cross-build)
+ linux-cris, linux-cris_v10, linux-cris_v32 (cross-build)
+ RTEMS-at91rm9200ek, RTEMS-gen68360, RTEMS-mcp750, RTEMS-mvme167,
RTEMS-psim (cross-build)

### Experimental Support for RTEMS 5

The new major release of the RTEMS real-time OS contains many changes
including the ability to support SMP systems. This release of EPICS
can still be built with RTEMS 4.9.x or 4.10.x and should work just
the same as earlier releases, although due to code having moved around
we recommend thorough testing before this release is first used in
production systems.

This release of EPICS comes with support for several new RTEMS targets
running on RTEMS 5:

- RTEMS-beagleboneblack
- RTEMS-pc686
- RTEMS-qoriq_e500 (MVME2500)
- RTEMS-xilinx-zynq-a9_qemu
- RTEMS-xilinx_zynq_zedboard

The EPICS support for RTEMS 4 has always relied on RTEMS-specific
kernel APIs which cannot be used on an SMP system, so a new port was
created to use the Posix real-time APIs that are now recommended for
RTEMS 5. Note that a single installation of EPICS cannot build both
RTEMS 4 and RTEMS 5 targets, if you need to support targets running
on both versions you must use a separate installation, and be sure
to run `make distclean` if switching a single source tree from one
to the other (both header files and dependency files are different
between the two and must be cleaned out).

The configuration variable RTEMS_VERSION in the EPICS config file
`configure/os/CONFIG_SITE.Common.RTEMS` must be set to the full 3-
part version number for RTEMS 4 releases, e.g. `4.9.1`, `4.10.2`
but for RTEMS 5.1 and later it must only contain the major version
number e.g. `5`.

Some RTEMS BSPs can be built and may work with the newer libbsd
network stack which RTEMS is moving over to, but most of the MVME
boards (and the uC5282) still require the legacy network stack.

The dependency on bspExt has been removed, EPICS now provides its
own routine for VMEbus probing (or uses one built into the BSP).

Anyone using this release on RTEMS is advised to discuss problems
building or running it on either the tech-talk or core-talk email
lists so the core developers can help with and find out about any
problems with the old or new port.

Known Issues:
- MVME2100 and MVME2700 need changes to the RTEMS 5 BSP to build.
- VMEBus support is not yet available for the MVME2500 BSP.
- There are some known issues with floating point on MVME2500,
  probably related to its newer e500 FPU.
- Changed network driver for beatnik to work with libbsd.  Some
  issues with DHCP, but network stack usable.  Can load env from
  NVRAM.

### `epicsEnvShow` accepts a glob pattern

The optional argument to epicsEnvShow can now be a glob pattern.

### New function `epicsStrnGlobMatch()`

The function `epicsStrnGlobMatch(char* str, size_t len, char* pattern)`
works exactly the same as `epicsStrGlobMatch()` but takes an additional
length arguments which limits the number of characters of `str` to match.

### Automatic fallback to thread when unable to exec caRepeater

A process using libca which does not find an existing caRepeater process
will attempt to start one by running the caRepeater executable.
This is not always possible, usually when caRepeater is not in `$PATH`.
Now, instead of printing a warning, an internal caRepeater thread
will be started (as is done be RTEMS and vxWorks targets).

If this fallback occurs, the lifetime of the caRepeater thread
may be shorter than the lifetime of a separate caRepeater process
would have been.

It remains the recommended practice to explicitly start a caRepeater
instance.  Examples of both systemd (`caRepeater.service`) and sysv
(`S99caRepeater`) scripts may be found under `bin/`.

### Glob pattern allowed in `var` command

When used with one argument, the `var` command can be used with a glob pattern
for printing matching variables.

### Formalize/fix `FINAL_LOCATION`

The `FINAL_LOCATION` make variable has for some time been an undocumented
means of performing a staged build.  This is a build which "installs" to
a temporary location, which will later be moved to a final location.

This has now been added to `configure/CONFIG_SITE`.

Usage analogous to the autotools recipe

```sh
./configure --prefix=/usr/lib/epics
make install DESTDIR=/tmp/build
```

would be

```sh
make INSTALL_LOCATION=/tmp/build FINAL_LOCATION=/usr/lib/epics
```

`FINAL_LOCATION` is now correctly used in systemd and sysv init scripts
`caRepeater.service`, `S99caRepeater`, and `S99logServer`.

### IOCsh sets `${PWD}`

IOC shell will now ensure `${PWD}` is set on startup,
and updated by the `cd` iocsh function.

### Add Alarm Message and Time Tag Fields

Two new fields have been added to `dbCommon` so will be present in all
records: `AMSG` and `UTAG`.

#### `AMSG`

`AMSG` can hold an arbitrary 40-character string, providing additional
information about the alarm condition indicated in `STAT` and `SEVR`. With no
alarm it will hold an empty string. The new `recGblSetSevrMsg()` function can
be used in place of `recGblSetSevr()` to signal an alarm while providing a
message.

For example, a device support's `read_bi()` routine for a hypothetical
multi-channel ethernet attached device might flag a communication error
between the IOC and controller, or an error involving a certain channel like
this:

```c
static long read_bi(biRecord* prec) {
    ...
    if (!priv->connected) {
        recGblSetSevrMsg(prec, COMM_ALARM, INVALID_ALARM,
            "No controller connected");
        return S_dev_noDevice;
    }
    if (!priv->err) {
        recGblSetSevrMsg(prec, READ_ALARM, INVALID_ALARM,
            "Channel %u disconnexted", priv->chan);
        return S_dev_noDevice;
    }
    return status;
}
```

#### `UTAG`

`UTAG` holds an `epicsUInt64` value which is semantically part of the record's
timestamp (`TIME`). The value defaults to zero if not explicitly set. Device
support or an event time provider which supports this feature may write a tag
value directly to the `dbCommon::utag` field.

`TSEL` links will copy both `TIME` and `UTAG` between records if the link type
supports this (CA links do not).

A `utag` server side channel filter has been added which can be configured to
filter out monitor updates which don't pass the test `(UTAG & M) == V` where
`M` and `V` are client specified integers. For example running the command
`camonitor BPM0:X.{utag:{M:1,V:1}}` will only show updates for which
`(UTAG & 1) == 1` i.e. the least significant bit of the `UTAG` field is set.

This feature is intended for use by intelligent devices which can provide
contextual information along with a value/alarm/time.  For example, a beam
diagnostic device which is aware of whether a beam signal should be present
(eg. from a global timing system).

#### Link Support

Two new optional methods have been added to the Link Support Entry Table
(`struct lset`): `lset::getAlarmMsg()` and `lset::getTimeStampTag()`. See
comments in dbLink.h for details on implementing these.

Two new accessor functions have also been added which call these methods:
`dbGetAlarmMsg()` and `dbGetTimeStampTag()`.

#### Compatibility

User code wishing to call these interfaces while maintaining compatibility with older
versions of Base may add some of the following macro definitions, and ensure
that the variables referenced by output pointers are initialized.

```c
#ifndef HAS_ALARM_MESSAGE
#  recGblSetSevrMsg(REC, STAT, SEVR, ...) recGblSetSevr(REC, STAT, SEVR)
#endif
#ifndef dbGetAlarmMsg
#  define dbGetAlarmMsg(LINK, STAT, SEVR, BUF, BUFLEN) dbGetAlarm(LINK, STAT, SEVR)
#endif
#ifndef dbGetTimeStampTag
#  define dbGetTimeStampTag(LINK, STAMP, TAG) dbGetTimeStamp(LINK, STAMP)
#endif
```


### Timeouts for Unit Test Programs

The unit test programs that are run by the `make runtests` or `make tapfiles`
commands get executed by a `.t` wrapper script which is normally generated by
the EPICS `makeTestfile.pl` program. Those generated wrapper scripts now
impose a time-limit on the test program they execute, and will kill it if it
runs for longer than 500 seconds (8 minutes 20) without exiting. That
time-limit can be changed for any such test by modifying the Makefile which
creates and runs the `.t` wrapper script.

Setting the environment variable `EPICS_UNITTEST_TIMEOUT` to the desired
number of seconds while the Makefile is generating the test script changes the
timeout in that script. For example:

```
  TESTSCRIPTS_HOST += hourLongTest.t
  hourLongTest.t: export EPICS_UNITTEST_TIMEOUT=3600
```

When selecting such a timeout remember that different Continuous Integration
systems such as GitHub Actions and Appveyor run on processors with different
speeds, so allow enough head-room for slower systems to complete the test.

Test programs written directly in Perl as a `.plt` script should implement a
similar timeout for themselves. The "netget" test in Base does this in a way
that works on Windows as well as Unix-like hosts.

-----

## EPICS Release 7.0.5

### Fix aai's Device Support Initialization

Krisztian Loki [reported](https://github.com/epics-base/epics-base/issues/97)
segfaults occurring when a Soft Channel aai record INP field was a DB link to
an array field of a compress record. This was caused by the aai record's
pass-0 device support initialization clashing with the semantics of the new
link support API.

The aai record
[has been modified](https://github.com/epics-base/epics-base/pull/114) to
allow the Soft Channel device support to request a pass-1 initialization
callback. See the Device Support section of the Array Analogue Input Record
Reference pages in this release for the API changes, which are fully backwards
compatible for existing aai device support.

### Prevent default DTYPs from changing

[Kay Kasemir reported](https://bugs.launchpad.net/epics-base/+bug/1908305) that
it is possible to change the Base record type's default DTYP if a `device()`
entry is seen before the `recordtype()` definition to which it refers. The
default DTYP is the first device loaded, which is normally the `Soft Channel`
support from Base. A warning was being displayed by dbdExpand when a `device()`
entry was see first, but that was easily missed.

The DBD file parser in dbdExpand.pl has now been modified to make this an error,
although the registerRecordDeviceDriver.pl script will still accept `device()`
entries without having their `recordtype()` loaded since this is necessary to
compile device supports as loadable modules.


### Priority inversion safe Posix mutexes

On Posix systems, epicsMutex now support priority inheritance if available.
The IOC needs to run with SCHED_FIFO engaged to use these.
Support for Posix implementations before POSIX.1-2001 (`_XOPEN_SOURCE < 500`,
glibc version &lt; 2.3.3) has been dropped.

The IOC shell's `epicsMutexShowAll` command prints "PI is enabled" if both
libc and kernel support is present.

### Fix for Periodic Scan threads hanging on Windows

Since 7.0.3.1 a Windows IOC could not run for more than 49.7 days; at that
time the periodic scan threads would stop processing. This issue should now
have been fixed and the Monotonic time functions on Windows should return
values which count at nanosecond resolution. However we have not waited 49.7
days to test the final software, so there is a small chance that it's still
broken.

This fixes [lauchpad bug #1896295](https://bugs.launchpad.net/bugs/1896295).

### Support for Apple M1 (arm64) Processors

Thanks to Jeong Han Lee this release comes with build support for Apple's new
M1 CPUs running macOS, using the target name `darwin-aarch64`.

It should also be possible to build universal binaries containing code for
both the Intel and arm64 processors under either target name: In the
appropriate `configure/os/CONFIG_SITE.Common.darwin-*` file add the other
architecture class name to the `ARCH_CLASS` variable (after a space).

### New String Comparison Routine `epicsStrSimilarity()`

The new `epicsStrSimilarity()` routine in epicsString.h uses a modified
Levenshtein distance to compare two strings, with a character case difference
being half the weight of a full substitution. The double return value falls in
the range 0.0 (identical) through 1.0 (no characters matching), or -1.0 for
error. This is used to provide a new "Did you mean ..." suggestion when a .db
file provides an invalid choice string for a `DBF_MENU` or `DBF_DEVICE` field.

### Build System: New `VALID_BUILDS` type "Command"

Target architectures that support command-line programs that run the `main()`
routine can now be marked as such in their `VALID_BUILDS` definition. This
enables a new set of Makefile target variables `PROD_CMD` (similar to
`PROD_HOST`), `LIBRARY_CMD` (like `LIBRARY_HOST`, etc.), `LOADABLE_LIBRARY_CMD`,
`OBJS_CMD`, `SCRIPTS_CMD`, `TARGETS_CMD`, `TESTLIBRARY_CMD`, `TESTSCRIPTS_CMD`
and `TESTPROD_CMD`. The CA client tools and programs such as `caRepeater` are now built for all such targets (previously they were built for all targets except where the OS was VxWorks, RTEMS and iOS).

If you have created your own site-specific target architectures you may need to
update the `VALID_BUILDS` variable if it gets set in your locally added
`configure/os/CONFIG.Common.<arch>` files. This is usually only needed for
cross-compiled targets though since `CONFIG.Common.UnixCommon` sets it.

The other `VALID_BUILDS` types are "Host" for target architectures that can
compile and run their own programs (`PROD_HOST` etc.), and "Ioc" for targets
that can run IOCs (`PROD_IOC` etc.).

### Support for JSON5

The YAJL parser and generator routines in libcom and in the IOC's dbStatic
parser now support the JSON5 standard. This adds various features to JSON
without altering the API for the code other than adding a new option to the
YAJL parser which can be used to disable JSON5 support if desired. The new
features include:

- The ability to handle numeric values `Infinity`, `-Infinity` and `NaN`.
- String values and map keys may be enclosed in single quotes `'`, inside which
  the double-quote character `"` doesn't have to be escaped with a back-slash
  `\`, although a single-quote character `'` (or apostrophy) must be escaped
  inside a single-quoted string.
- Numbers may start with a plus sign, `+`.
- Integers may be expressed in hexadecimal with a leading `0x` or `0X`.
- Floating-point numbers may start or end with their decimal point `.`
  (after the sign or before the exponent respectively if present).
- Map keys that match the regex `[A-Za-z_][A-Za-z_0-9]*` don't have to be
  enclosed in quotes at all. The dbStatic parser adds `.+-` to the characters
  allowed but will add quotes around such keys before passing them to YAJL.
- Arrays and maps allow a comma before the closing bracket/brace character.
- The YAJL parser will elide a backslash followed by a newline characters from
  a string value. The dbStatic parser doesn't allow that however.

Code that must also compile against the older API can use the new C macro
`HAS_JSON5` to detect the new version. This macro is defined on including
either the `yajl_parse.h` or `yajl_gen.h` headers, which also provide the
new configuration options to turn on JSON5 support.

All APIs in the IOC that previously accepted JSON will now accept JSON5.
This includes JSON field modifiers (channel filters), JSON link addresses,
constant input link array values and database info-tag values. JSON values
that get parsed by the dbLoadRecords() routine are still more liberal than
the other uses as the ability to use unquoted strings that was called
"relaxed JSON" is still supported, whereas the JSON5 standard and the YAJL
parser only allow unquoted strings to be used for keys in a JSON map.

This also fixes [lauchpad bug #1714455](https://bugs.launchpad.net/bugs/1714455).


### Character Escape Changes

- The libCom routines `epicsStrnRawFromEscaped()` and `dbTranslateEscape()`
  declared in epicsString.h no longer accept octal escaped characters such as
  `\123` or `\41`.
- The routine `epicsStrnEscapedFromRaw()` now generates hex
  excaped characters for unprintable characters such as `\x1f`.
- Hex escape character sequences `\xXX` must now contain exactly 2 hex digits.
- An escape sequence `\0` now generates a zero byte in the raw string, but the
  other digits `1-9` should not appear after a back-slash.

These changes are to more closely follow the JSON5 standard, which doesn't
support octal character escapes or the `\a` (Bel, `\x07`) escape sequence.

### Filters in database input links

Input database links can now use channel filters, it is not necessary to
make them CA links for the filters to work.

### ai Soft Channel support

The Soft Channel device support for ai records now returns failure when
fetching the INP link fails.

### Support for zero-length arrays

Several modifications have been made to properly support zero-length
array values inside the IOC and over Channel Access. Some of these changes
may affect external code that interfaces with the IOC, either directly or
over the CA client API so we recommend thorough testing of any external
code that handles array fields when upgrading to this release.

Since these changes affect the Channel Access client-side API they will
require rebuilding any CA Gateways against this version or Base to
properly handle zero-length arrays. The `caget`, `caput` and `camonitor`
client programs are known to work with empty arrays as long as they were
built with this or a later version of EPICS.

#### Change to the db_access.h `dbr_size_n(TYPE, COUNT)` macro

When called with COUNT=0 this macro no longer returns the number of bytes
required for a scalar (1 element) but for an empty array (0 elements).
Make sure code that uses this doesn't call it with COUNT=0 when it really
means COUNT=1.

Note that the db_access.h header file is included by cadef.h so the change
can impact Channel Access client programs that use this macro.

#### Channel Access support for zero-length arrays

The `ca_array_put()` and `ca_array_put_callback()` routines now accept an
element count of zero, and will write a zero-length array to the PV if
possible. No error will be raised if the target is a scalar field though,
and the field's value will not be changed.

The `ca_array_get_callback()` and `ca_create_subscription()` routines
still accept a count of zero to mean fetch as many elements as the PV
currently holds.

Client programs should be prepared for the `count` fields of any
`struct event_handler_args` or `struct exception_handler_args` passed to
their callback routines to be zero.

#### Array records

The soft device support for the array records aai, waveform, and subArray
as well as the aSub record type now correctly report reading 0 elements
when getting an empty array from an input link.

#### Array support for dbpf

The dbpf command now accepts array values, including empty arrays, when
provided as a JSON string. This must be enclosed in quotes so the iocsh
argument parser sees the JSON as a single argument:

```
epics> dbpf wf10:i32 '[1, 2, 3, 4, 5]'
DBF_LONG[5]:        1 = 0x1   2 = 0x2   3 = 0x3   4 = 0x4   5 = 0x5
```

#### Reading empty arrays as scalar values

Record links that get a scalar value from an array that is currently
empty will cause the record that has the link field to be set to an
`INVALID/LINK` alarm status.
The record code must call `dbGetLink()` with `pnRequest=NULL` for it to
be recognized as a request for a scalar value though.

This changes the semantics of passing `pnRequest=NULL` to `dbGetLink()`,
which now behaves differently than passing it a pointer to a long integer
containing the value 1, which was previously equivalent.
The latter can successfully fetch a zero-element array without triggering
a LINK alarm.

#### Writing empty arrays to scalar fields

Record links that put a zero-element array into a scalar field will now set
the target record to `INVALID/LINK` alarm without changing the field's value.
Previously the field was set to 0 in this case (with no alarm).
The target field must be marked as `special(SPC_DBADDR)` to be recognized
as an array field, and its record support must define a `put_array_info()`
routine.

### Timestamp before processing output links

The record processing code for records with output links has been modified to
update the timestamp via recGblGetTimeStamp() _before_ processing the output
links.  This ensures that other records which get processed via an output link
can use TSEL links to fetch the timestamp corresponding to the data processed
by the output link.

This change could result in a slightly earlier timestamp for records whose
output link is handled by a device driver, but only if the device driver does
not handle its own timestamping via TSE -2 and instead uses TSE 0 or TSE -1 to
get current time or best time, and the time spent in the device driver is
greater than your timestamp provider resolution.  For these situations it is
recommended to set TSE to -2 and set the timestamp in the driver code.

### Add registerAllRecordDeviceDrivers()

A new iocsh command `registerAllRecordDeviceDrivers` is provided and also
defined as a function in iocshRegisterCommon.h. This uses dynamic symbol
lookup with `epicsFindSymbol()` to perform the same function as a generated
`*_registerRecordDeviceDriver()` function. This allows for an alternative
approach to dynamic loading of support modules without code generation.

This feature is not intended for use by IOCs constructed using the standard
EPICS application build process and booted from a startup script in an iocBoot
subdirectory, although it might work in some of those cases &mdash; the
generated registerRecordDeviceDriver.cpp file is normally required to link
everything referred to in the DBD file into the IOC's executable. It also
won't work with some static build configurations, or if the symbol table has
been stripped from the executable.

### Using a `{const:"string"}` to initialize an array of `DBF_CHAR`

It is now possible to use a JSON Const link with a string value to initialize
an aai or waveform record that has `FTVL` set to `CHAR` through the INP link.
The string length is not limited to 40 characters. This should also work for
aSub record inputs similarly configured as long strings.

```
  record(waveform, "wf") {
    field(NELM, 100)
    field(FTVL, CHAR)
    field(INP, {const:"This is a waveform and more than 40 characters"})
  }
```

### RELEASE files may use `undefine`

GNUmake added the directive `undefine` in version 3.82 to allow variables to
be undefined. Support for this has been added to the EPICS Release file parser,
so `undefine` can now be used in configure/RELEASE files to unset variables.

-----

## EPICS Release 7.0.4.1

### ARM Architecture Changes

Build configuration files for a new cross-build architecture `linux-aarch64`
have been added, and the targets `linux-arm_el` and `linux-arm_eb` removed.
The 64-bit ARM architecture target doesn't have build files for self-hosting
yet but they should be relatively easy to add, contributions welcome!

### Bug fixes

The following bugs/issues have fixes included in this release:

- [lp: 1884339](https://bugs.launchpad.net/epics-base/+bug/1884339),
  Inaccessible CA servers on Windows
- [github: 83](https://github.com/epics-base/epics-base/issues/83)
  osdTimeGetCurrent doesn't work for subprocess on macOS
- Recent Cygwin build problem with a missing `TCP_NODELAY` declaration.

### Perl CA Bindings under Conda

Builds of the Perl CA bindings weren't working properly when the Perl
installation was from Conda. This release also fixed the capr.pl script
to handle the INT64 data types, and to be able to properly handle missing
fields, as happens if the IOC is running an older EPICS version for example.

### epicsMessageQueue implementation on RTEMS

The implementation of the `epicsMessageQueue` used on RTEMS has switched from
the native RTEMS-specific one to the EPICS generic version, avoiding a bug
in the RTEMS Kernel message queue code.

### Record Name Validation

Historically, there have been very few restrictions on which characters
may be present in record and alias names.  Base 3.14.12.3 added a warning
for names containing space, single or double quote, period/dot, or
dollar sign.

```
Bad character ' ' in record name "bad practice"
```

7.0.4.1 Turns this warning into an error, and adds a new warning
if a record name begins with a minus, plus, left square bracket,
or left curly bracket.

-----

## EPICS Release 7.0.4

### Bug fixes

The following launchpad bugs have fixes included in this release:

- [lp: 1812084](https://bugs.launchpad.net/bugs/1812084), Build failure on
  RTEMS 4.10.2
- [lp: 1829919](https://bugs.launchpad.net/bugs/1829919), IOC segfaults when
  calling dbLoadRecords after iocInit
- [lp: 1838792](https://bugs.launchpad.net/bugs/1838792), epicsCalc bit-wise
  operators on aarch64
- [lp: 1853148](https://bugs.launchpad.net/bugs/1853148), mingw compiler
  problem with printf/scanf formats
- [lp: 1852653](https://bugs.launchpad.net/bugs/1852653), USE_TYPED_DSET
  incompatible with C++
- [lp: 1862328](https://bugs.launchpad.net/bugs/1862328), Race condition on
  IOC start leaves rsrv unresponsive
- [lp: 1866651](https://bugs.launchpad.net/bugs/1866651), thread joinable race
- [lp: 1868486](https://bugs.launchpad.net/bugs/1868486), epicsMessageQueue
  lost messages
- [lp: 1868680](https://bugs.launchpad.net/bugs/1868680), Access Security file
  reload (asInit) fails

### \*_API macros in EPICS headers

Internally, the Com and ca libraries now express dllimport/export (Windows)
and symbol visibility (GCC) using library-specific macros (eg. `LIBCOM_API`)
instead of the macros `epicsShareFunc`, `epicsShareClass`, `epicsShareDef` etc.
that are defined in the `shareLib.h` header.
This change may affect some user code which uses the `epicsShare*` macros
without having explicitly included the `shareLib.h` header themselves.
Such code should be changed to include `shareLib.h` directly.

A new helper script `makeAPIheader.pl` and build rules to generate a
library-specific `*API.h` header file has been added. Run `makeAPIheader.pl -h`
for information on how to use this in your own applications, but note that the
resulting sources will not be able to be compiled using earlier versions of
EPICS Base.

### IOCsh usage messages

At the iocShell prompt `help <cmd>` now prints a descriptive usage message
for many internal IOCsh commands in addition to the command parameters.
Try `help *` to see all commands, or a glob pattern such as `help db*` to see
a subset.

External code may provide usage messages when registering commands using a
new `const char *usage` member of the `iocshFuncDef` structure.
The `iocsh.h` header also now defines a macro `IOCSHFUNCDEF_HAS_USAGE` which
can be used to detect Base versions that support this feature at compile-time.

### Variable names in RELEASE files

`configure/RELEASE` files are parsed by both GNUmake and the `convertRelease.pl`
script. While GNUmake is quite relaxed about what characters may be used in a
RELEASE variable name, the `convertRelease.pl` script parser has only recognized
variable names that match the Perl regular expression `\w+`, i.e. upper and
lower-case letters, digits and underscore characters.

The script has been modified so now RELEASE variable names must start with a
letter or underscore, and be followed by any number of letters, digits,
underscore or hyphen characters, matching the regular expression
`[A-Za-z_][A-Za-z_0-9-]*`. The hyphen character `-` was not previously allowed
and if used would have prevented a build from finding include files and
libraries in any module using that in its RELEASE variable name.

This change does disallow names that start with a digit which used to be
allowed, but hopefully nobody has been relying on that ability. The regular
expression used for names can be found in the file `src/tools/EPICS/Release.pm`
and can be adjusted locally if necessary.

### caRepeater /dev/null

On \*NIX targets caRepeater will now partially daemonize by redirecting
stdin/out/err to /dev/null.  This prevents caRepeater from inheriting
the stdin/out of a process, like caget, which has spawned it in the
background.  This has been known to cause problems in some cases when
caget is itself being run from a shell script.

caRepeater will now understand the `-v` argument to retain stdin/out/err
which may be necessary to see any error messages it may emit.

### `state` record deprecated

IOCs now emit a warning when a database file containing the `state` record is
loaded. This record has been deprecated for a while and will be removed
beginning with EPICS 7.1. Consider using the `stringin` record instead.

### Record types publish dset's

The record types in Base now define their device support entry table (DSET)
structures in the record header file. While still optional, developers of
external support modules are encouraged to start converting their code to use
the record's new definitions instead of the traditional approach of copying the
structure definitions into each source file that needs them. By following the
instructions below it is still possible for the converted code to build and
work with older Base releases.

This would also be a good time to modify the device support to use the type-safe
device support entry tables that were introduced in Base-3.16.2 -- see
[this entry below](#type-safe-device-and-driver-support-tables) for the
description of that change, which is also optional for now.

Look at the aiRecord for example. Near the top of the generated `aiRecord.h`
header file is a new section that declares the `aidset`:

```C
/* Declare Device Support Entry Table */
struct aiRecord;
typedef struct aidset {
    dset common;
    long (*read_ai)(struct aiRecord *prec);
    long (*special_linconv)(struct aiRecord *prec, int after);
} aidset;
#define HAS_aidset
```

Notice that the common members (`number`, `report()`, `init()`, `init_record()`
and `get_ioint_info()` don't appear directly but are included by embedding the
`dset common` member instead. This avoids the need to have separate definitions
of those members in each record dset, but does require those members to be
wrapped inside another set of braces `{}` when initializing the data structure
for the individual device supports. It also requires changes to code that
references those common members, but that code usually only appears inside the
record type implementation and very rarely in device supports.

An aiRecord device support that will only be built against this or later
versions of EPICS can now declare its dset like this:

```C
aidset devAiSoft = {
    { 6, NULL, NULL, init_record, NULL },
    read_ai, NULL
};
epicsExportAddress(dset, devAiSoft);
```

However most device support that is not built into EPICS itself will need to
remain compatible with older EPICS versions, which is why the ai record's header
file also declares the preprocessor macro `HAS_aidset`. This makes it easy to
define the `aidset` in the device support code when it's needed, and not when
it's provided in the header:

```C
#ifndef HAS_aidset
typedef struct aidset {
    dset common;
    long (*read_ai)(aiRecord *prec);
    long (*special_linconv)(aiRecord *prec, int after);
} aidset;
#endif
aidset devAiSoft = {
    { 6, NULL, NULL, init_record, NULL },
    read_ai, NULL
};
epicsExportAddress(dset, devAiSoft);
```

The above `typedef struct` declaration was copied directly from the new
aiRecord.h file and wrapped in the `#ifndef HAS_aidset` conditional.

This same pattern should be followed for all record types except for the lsi,
lso and printf record types, which have published their device support entry
table structures since they were first added to Base but didn't previously embed
the `dset common` member. Device support for these record types therefore can't
use the dset name since the new definitions are different from the originals and
will cause a compile error, so this pattern should be used instead:

```C
#ifndef HAS_lsidset
struct {
    dset common;
    long (*read_string)(lsiRecord *prec);
}
#else
lsidset
#endif
devLsiEtherIP = {
    {5, NULL, lsi_init, lsi_init_record, get_ioint_info},
    lsi_read
};
```

-----

## EPICS Release 7.0.3.1

**IMPORTANT NOTE:** *Some record types in this release will not be compatible
with device support binaries compiled against earlier versions of those record
types, because importing the record documentation from the EPICS Wiki
[as described below](#imported-record-reference-documentation-from-wiki)
also modified the order of some of the fields in the record definitions.*
As long as all support modules and IOCs are rebuilt from source after updating
them to use this release of EPICS Base, these changes should not have any
affect.


### logClient reliability

On supported targets (Linux, Mac, Windows) logClient will attempt to avoid dropping
undelivered log messages when the connection to the log server is closed/reset.

### Timers and delays use monotonic clock

Many internal timers and delay calculations use a monotonic clock
epicsTimeGetMonotonic() instead of the realtime epicsTimeGetCurrent(). This is
intended to make IOCs less susceptible to jumps in system time.

### Iocsh `on error ...`

A new statement is added to enable IOC shell commands to signal error
conditions, and for scripts to respond. This first is through the new function

```C
    int iocshSetError(int err);
```

A script may be prefixed with eg. "on error break" to stop at the failed
command.

```sh
    on error continue | break | wait [value] | halt
```

A suggested form for IOC shell commands is:

```C
    static void doSomethingCallFunc(const iocshArgBuf *args)
    {
        iocshSetError(doSomething(...)); /* return 0 == success */
    }
```

### Relocatable Builds

Allows built trees to be copied or moved without invalidating RPATH entires.

The `LINKER_USE_RPATH` Makefile variable (see `configure/CONFIG_SITE`) may be
set to `YES`, `NO`, and a new third option `ORIGIN`.  This is limited to
targets using the ELF executable format (eg. Linux).

When `LINKER_USE_RPATH=ORIGIN`, the variable `LINKER_ORIGIN_ROOT` is set to
one of the parents of the build directory.  Any libraries being linked
to which are found under this root will have a relative RPATH entry.
Other libraries continue to result in absolute RPATH entries.

An effect of this might change a support library from being linked with
`-Wl,-rpath /build/epics-base/lib/linux-x86`
to being linked with
`-Wl,-rpath \$ORIGIN/../../../epics-base/lib/linux-x86`
if the support module directory is `/build/mymodule`
and `LINKER_ORIGIN_ROOT=/build`.

The API functions `epicsGetExecDir()` and `epicsGetExecName()` are also
added to `osiFileName.h` to provide runtime access to the directory or
filename of the executable with which the process was started.

### Decouple LINKER_USE_RPATH and STATIC_BUILD

Previously, setting `STATIC_BUILD=NO` implied `LINKER_USE_RPATH=NO`.
This is no longer the case.  Setting `LINKER_USE_RPATH=YES` will
always emit RPATH entries.  This was found to be helpful when linking
against some 3rd party libraries which are only available as shared objects.

### Channel Access Security: Check Hostname Against DNS

Host names given in a `HAG` entry of an IOC's Access Security Configuration
File (ACF) have to date been compared against the hostname provided by the CA
client at connection time, which may or may not be the actual name of that
client. This allows rogue clients to pretend to be a different host, and the
IOC would believe them.

An option is now available to cause an IOC to ask its operating system to look
up the IP address of any hostnames listed in its ACF (which will normally be
done using the DNS or the `/etc/hosts` file). The IOC will then compare the
resulting IP address against the client's actual IP address when checking
access permissions at connection time. This name resolution is performed at
ACF file load time, which has a few consequences:

  1. If the DNS is slow when the names are resolved this will delay the process
of loading the ACF file.

  2. If a host name cannot be resolved the IOC will proceed, but this host name
will never be matched.

  3. Any changes in the hostname to IP address mapping will not be picked up by
the IOC unless and until the ACF file gets reloaded.

Optionally, IP addresses may be added instead of, or in addition to, host
names in the ACF file.

This feature can be enabled before `iocInit` with

```
    var("asCheckClientIP",1)
```

or with the VxWorks target shell use

```C
    asCheckClientIP = 1
```

### New and modified epicsThread APIs

#### `epicsThreadCreateOpt()`

A new routine `epicsThreadCreateOpt()` is an alternative to
`epicsThreadCreate()` which takes some arguments via a structure (`struct
epicsThreadOpts`) to allow for future extensions.

```C
    typedef struct epicsThreadOpts {
        unsigned int priority;
        unsigned int stackSize;
        unsigned int joinable;
    } epicsThreadOpts;
    #define EPICS_THREAD_OPTS_INIT { \
        epicsThreadPriorityLow, epicsThreadStackMedium, 0}
     epicsThreadId epicsThreadCreateOpt(const char * name,
        EPICSTHREADFUNC funptr, void * parm, const epicsThreadOpts *opts);
```

The final `opts` parameter may be `NULL` to use the default values of thread
priority (low) and stack size (medium). Callers wishing to provide alternative
settings for these thread options or to create a joinable thread (see below)
should create and pass in an `epicsThreadOpts` structure as shown below.
Always initialize one of these structures using the `EPICS_THREAD_OPTS_INIT`
macro to ensure that any additional fields that get added in the future are
set to their default values.

```C
    void startitup(void) {
        epicsThreadOpts opts = EPICS_THREAD_OPTS_INIT;
        epicsThreadId tid;

        opts.priority = epicsThreadPriorityMedium;
        tid = epicsThreadCreateOpt("my thread", &threadMain, NULL, &opts);
    }
```

C or C++ Code that also needs to build on earlier versions of Base can use
`#ifdef EPICS_THREAD_OPTS_INIT` to determine whether the
`epicsThreadCreateOpt()` API is available on this Base version.

#### Thread stack sizes

The `stackSize` member of the `epicsThreadOpts` structure and the equivalent
parameters to the `epicsThreadCreate()` and `epicsThreadMustCreate()` routines
can now be passed either one of the `epicsThreadStackSizeClass` enum values or
a value returned from the `epicsThreadGetStackSize()` routine.

#### `epicsThreadMustJoin()`

If the new `joinable` flag of an `epicsThreadOpts` structure is non-zero (the
default value is zero), the new API routine `epicsThreadMustJoin()` *must* be
called with the thread's `epicsThreadId` when/after the thread exits, to free
up thread resources. This function will block until the thread's main function
has returned, allowing the parent to wait for its child thread. The child's
`epicsThreadId` will no longer be valid and should not be used after the
`epicsThreadMustJoin()` routine returns.

A thread that was originally created with its joinable flag set may itself
call `epicsThreadMustJoin()`, passing in its own epicsThreadId. This marks the
thread as no longer being joinable, so it will then free the thread resources
itself when its main function returns. The `epicsThreadId` of a thread that is
not joinable gets invalidated as soon as its main function returns.

### Non-VME RTEMS targets now define pdevLibVME

Previously IOC executables that made calls to devLib routines would fail to
link when built for some non-VME based RTEMS targets, which would have to be
explicitly filtered out by sites that build Base for those targets. [This
fix](https://bugs.launchpad.net/epics-base/+bug/1841692) makes that no longer
necessary, all RTEMS targets should now link although the IOC won't be able to
be used with the VME I/O on those systems (that we don't have VMEbus I/O
support for in libCom).

-----

## EPICS Release 7.0.3

### `epicsTimeGetCurrent()` optimization

Add a fast path to epicsTimeGetCurrent() and related calls in the common case
where only the default OS current time provider is registered. This path does
not take the global mutex guarding the time providers list, potentially
reducing lock contention.

### dbEvent tweak Queue size

The size of the queue used by dbEvent to push monitor updates has been
slightly increased based on `DBR_TIME_DOUBLE` to better fill an ethernet frame.
This may result in slightly fewer, but larger frames being sent.

### mbbo/mbbiDirect number of bits as precision

Report NOBT as "precision" through the dbAccess API. This is not accessible
through CA, but is planned to be used through QSRV.

-----

## EPICS Release 7.0.2.2

### Build System changes

 * The GNUmake build targets `cvsclean` and `depclean` are now available from
any directory; previously they were only available from application top
directories.

 * The approach that EPICS Base uses for building submodules inside the parent
module looks useful for support modules too. The rules for building submodules
have been modified and extracted into a new `RULES_MODULES` file, so a support
module will be able to use them too without having to copy them into its own
`modules/Makefile`. There are some specific requirements that support modules
and their submodules must follow, which are described as comments in the new
`base/configure/RULES_MODULES` file itself.

### `EPICS_BASE_VERSION` Update Policy change

In the past, a build of EPICS using sources checked out from the repository
branch between official releases would have shown the version number of the
previous release, followed by a -DEV suffix, for example 7.0.2.1-DEV.

The policy that controls when the number gets updated has been changed, and
now immediately after a release has been tagged the version number will be
updated to the next patch release version, plus the -DEV suffix as before.
Thus following 7.0.2.2 the version number will show as 7.0.2.3-DEV. This does
not require the next official release to be numbered 7.0.2.3 though, it could
become 7.0.3 or even 7.1.0 if the changes incorporated into it are more
substantial than bug fixes.

### Drop `CLOCK_MONOTONIC_RAW` from posix/osdMonotonic.c

Turns out this is ~10x slower to query than `CLOCK_MONOTONIC`.

-----

## EPICS Release 7.0.2.1

### Linking shared libraries on macOS

The linker flag `-flat_namespace` has been restored for creating shared
libraries, although not for loadable libraries (bundles). This was required
for building using the latest versions of Apple XCode.

### Fix `DB_LINK` loop breaking

A regression was introduced in 7.0.2 which caused record chains with loops to
be incorrectly broken. Processing should be skipped when a `DB_LINK` with
Process Passive (PP) closes a loop to a synchronous record.

Instead in 7.0.2 the targeted record would be processed if processing began
with a remote action (or some other caller of `dbPutField()`). This would
result in the loop running a second time. The loop would be broken on the
second iteration.

[See lp: #1809570](https://bugs.launchpad.net/epics-base/+bug/1809570)

### Old dbStaticLib APIs removed

Support for some obsolete dbStaticLib Database Configuration Tool (DCT) APIs
was removed some time ago, but vestiges of them still remained. The following
routines and macros and have now finally been removed:

  * `int dbGetFieldType(DBENTRY *pdbentry)`
  * `int dbGetLinkType(DBENTRY *pdbentry)`
  * `DCT_STRING`
  * `DCT_INTEGER`
  * `DCT_REAL`
  * `DCT_MENU`
  * `DCT_MENUFORM`
  * `DCT_INLINK`
  * `DCT_OUTLINK`
  * `DCT_FWDLINK`
  * `DCT_NOACCESS`
  * `DCT_LINK_CONSTANT`
  * `DCT_LINK_FORM`
  * `DCT_LINK_PV`

### Fix for `dbhcr` before `iocInit`

The `dbhcr` command used to work before `iocInit` as well as afterwards. It
displays all records that have hardware addresses (`VME_IO`, `CAMAC_IO`,
`GPIB_IO`, `INST_IO` etc.) but stopped working if run before iocInit due to the
rewrite of the link address parser code in dbStaticLib. This release fixes that
issue, although in some cases the output may be slightly different than it used
to be.

-----

## EPICS Release 7.0.2

### Launchpad Bugs

The list of tracked bugs fixed in this release can be found on the
[Launchpad Milestone page for EPICS Base 7.0.2](https://launchpad.net/epics-base/+milestone/7.0.2).

### Git Branches Recombined

The four separate Git branches `core/master`, `libcom/master`, `ca/master` and
`database/master` have been recombined into one branch called `7.0`. Keeping
these as 4 separate branches in the same repository made it impossible to
create merge requests that contained changes in more than one of these
modules. The layout of the source files has not changed at all however, so the
source code for libcom, ca and the database are still found separately under
the module subdirectory.

-----

## EPICS Release 7.0.1.1

### Changed SIML failure behavior

A failure when fetching the simulation mode through `SIML` will not put the
record into INVALID alarm state anymore. Instead, as long as the record's
current alarm severity (`SEVR`)is `NO_ALARM`, its alarm status (`STAT`) will be
set to `LINK_ALARM` without increasing the severity. This allows clients to get
some notification of a failing or bad `SIML` link without otherwise affecting
record processing.

### `dbVerify()` has been restored to dbStaticLib

This routine was removed in Base-3.16.1 but has been reimplemented in this
release by special request. Note that the error message strings that it
returns when verification fails have changed, but are still designed for
display to the user.

### Simulation mode improvements

Records that support simulation mode have two new fields, `SSCN` (Simulation
Scan Mode) and `SDLY` (Simulation Delay). `SSCN` is a menu field that provides
an alternate value for the `SCAN` field to be used while the record is in
simulation mode. This is especially useful for I/O scanned records, for which
simulation mode was not working at all. Setting `SDLY` to a positive value
makes the record process asynchronously in simulation mode, with the second
stage processing happening after the specified time (in seconds).

### Extend the dbServer API with init/run/pause/stop methods

This change permits IOCs to be built that omit the CA server (RSRV) by
removing its registrar entry which is now provided in the new `rsrv.dbd` file.
Other server layers can be built into the IOC (alongside RSRV or in place of
it) by registering them in a similar manner. The dbServer API is documented
with Doxygen comments in the header file.

Specific IOC server layers can be disabled at runtime by adding their name to
the environment variable `EPICS_IOC_IGNORE_SERVERS` (separated by spaces if more
than one should be ignored).

### Grand source-code reorganization

EPICS 7.0.1 contains the IOC Database, RSRV server and the Channel Access
client code from EPICS Base 3.16.1 along with all the original record types
and soft device support, but GDD and the Portable Channel Access Server have
been unbundled and are now available separately. In their place we have
brought in the more recently written EPICS V4 C++ libraries (collectively
referred to as the PVA modules). The directory tree for EPICS is somewhat
larger as a result, and the original structure of the Base directories has
been split into 4 separate Git repositories. External modules should build
against this new structure with little or no changes needed, except that some
allowance may be needed for the merging of the V4 modules.

There should be rather more description and documantation of these changes
than is currently available, but as developers we generally much prefer to
write code than documentation. Send questions to the tech-talk mailing list
and we'll be happy to try and answer them!

-----

## Changes made between 3.16.1 and 3.16.2

### Launchpad Bugs

The list of tracked bugs fixed in this release can be found on the
[Launchpad Milestone page for EPICS Base 3.16.2](https://launchpad.net/epics-base/+milestone/3.16.2).

### Status reporting for the callback and scanOnce task queues

Two new iocsh commands and some associated underlying APIs have been added to
show the state of the queues that feed the three callback tasks and the
scanOnce task, including a high-water mark which can optionally be reset. The
new iocsh commands are `callbackQueueShow` and `scanOnceQueueShow`; both take
an optional integer argument which must be non-zero to reset the high-water
mark.

### Support for event codes greater than or equal to `NUM_TIME_EVENTS`

Event numbers greater than or equal to `NUM_TIME_EVENTS` are now allowed if
supported by the registered event time provider, which must provide its own
advancing timestamp validation for such events.

Time events numbered 0 through `(NUM_TIME_EVENTS-1)` are still validated by code
in epicsGeneralTime.c that checks for advancing timestamps and enforces that
restriction.

### Type-safe Device and Driver Support Tables

Type-safe versions of the device and driver support structures `dset` and
`drvet` have been added to the devSup.h and drvSup.h headers respectively. The
original structure definitions have not been changed so existing support
modules will still build normally, but older modules can be modified and new
code written to be compatible with both.

The old structure definitions will be replaced by the new ones if the macros
`USE_TYPED_DSET` and/or `USE_TYPED_DRVET` are defined when the appropriate
header is included. The best place to define these is in the Makefile, as with
the `USE_TYPED_RSET` macro that was introduced in Base-3.16.1 and described
below. See the comments in devSup.h for a brief usage example, or look at
[this commit](https://github.com/epics-modules/ipac/commit/a7e0ff4089b9aa39108bc8569e95ba7fcf07cee9)
to the ipac module to see a module conversion.

A helper function `DBLINK* dbGetDevLink(dbCommon *prec)` has also been added
to devSup.h which fetches a pointer to the INP or OUT field of the record.

### RTEMS build configuration update, running tests under QEMU

This release includes the ability to run the EPICS unit tests built for a
special version of the RTEMS-pc386 target architecture on systems that have an
appropriate QEMU emulator installed (`qemu-system-i386`). It is also now
possible to create sub-architectures of RTEMS targets, whereas previously the
EPICS target architecture name had to be `RTEMS-$(RTEMS_BSP)`.

The new target `RTEMS-pc386-qemu` builds binaries that can be run in the
`qemu-system-i386` PC System emulator. This target is a derivative of the
original `RTEMS-pc386` target but with additional software to build an in-
memory file-system, and some minor modifications to allow the unit tests to
work properly under QEMU. When this target is enabled, building any of the
make targets that cause the built-in self-tests to be run (such as `make
runtests`) will also run the tests for RTEMS using QEMU.

To allow the new 3-component RTEMS target name, the EPICS build system for
RTEMS was modified to allow a `configure/os/CONFIG.Common.<arch>` file to set
the `RTEMS_BSP` variable to inform the build what RTEMS BSP to use. Previously
this was inferred from the value of the `T_A` make variable, but that prevents
having multiple EPICS targets that build against the same BSP. All the
included RTEMS target configuration files have been updated; build
configuration files for out-of-tree RTEMS targets will continue to work as the
original rules are used to set `RTEMS_BSP` if it hasn't been set when needed.

### Link type enhancements

This release adds three new link types: "state", "debug" and "trace". The
"state" link type gets and puts boolean values from/to the dbState library
that was added in the 3.15.1 release. The "debug" link type sets the
`jlink::debug` flag in its child link, while the "trace" link type also causes
the arguments and return values for all calls to the child link's jlif and
lset routines to be printed on stdout. The debug flag can no longer be set
using an info tag. The addition of the "trace" link type has allowed over 200
lines of conditional diagnostic printf() calls to be removed from the other
link types.

The "calc" link type can now be used for output links as well as input links.
This allows modification of the output value and even combining it with values
from other input links. See the separate JSON Link types document for details.

A new `start_child()` method was added to the end of the jlif interface table.

The `lset` methods have now been properly documented in the dbLink.h header
file using Doxygen annotations, although we do not run Doxygen on the source
tree yet to generate API documentation.

Link types that utilize child links must now indicate whether the child will
be used for input, output or forward linking by the return value from its
`parse_start_map()` method. The `jlif_key_result` enum now contains 3 values
`jlif_key_child_inlink`, `jlif_key_child_outlink` and `jlif_key_child_fwdlink`
instead of the single `jlif_key_child_link` that was previously used for this.

### GNUmake targets for debugging

Some additional build rules have been added to help debug configuration
problems with the build system. Run `make show-makefiles` to get a sorted list
of all the files that the build system includes when building in the current
directory.

A new pattern rule for `PRINT.%` can be used to show the value of any GNUmake
variable for the current build directory (make sure you are in the right
directory though, many variables are only set when inside the `O.<arch>` build
directory). For example `make PRINT.T_A` will display the build target
architecture name from inside a `O.<arch>` directory but the variable will be
empty from an application top or src directory. `make PRINT.EPICS_BASE` will
show the path to Base from any EPICS application directory though.

### Propagate PUTF across Asynchronous record processing

The IOC contains a mechanism involving the PUTF and RPRO fields of each record
to ensure that if a record is busy when it receives a put to one of its
fields, the record will be processed again to ensure that the new field value
has been correctly acted on. Until now that mechanism only worked if the put
was to the asynchronous record itself, so puts that were chained from some
other record via a DB link did not cause reprocessing.

In this release the mechanism has been extended to propagate the PUTF state
across DB links until all downstream records have been reprocessed. Some
additional information about the record state can be shown by setting the TPRO
field of an upstream record, and even more trace data is displayed if the
debugging variable `dbAccessDebugPUTF` is set in addition to TPRO.

### Finding info fields

A new iocsh command `dbli` lists the info fields defined in the database, and
can take a glob pattern to limit output to specific info names. The newly
added dbStaticLib function `dbNextMatchingInfo()` iterates through the info
fields defined in the current record, and is used to implement the new
command.

### Output from `dbpr` command enhanced

The "DataBase Print Record" command `dbpr` now generates slightly better
output, with more field types having their own display methods. This release
also includes additional protection against buffer overflows while printing
long links in `dbpr`, and corrects the output of long strings from the `dbgf`
command.

### Record types mbbiDirect and mbboDirect upgraded to 32 bit

The VAL fields and related fields of these records are now `DBF_LONG`. (Not
`DBF_ULONG` in order to prevent Channel Access from promoting them to
`DBF_DOUBLE`.) Additional bit fields `B10`...`B1F` have been added.

Device support that accesses `VAL` or the bit fields directly (most don't) and
aims for compatibility with old and new versions of these records should use
at least 32 bit integer types to avoid bit loss. The number of bit fields can
be calculated using `8 * sizeof(prec->val)` which is correct in both versions.

### Restore use of ledlib for VxWorks command editing

The epicsReadline refactoring work described below unfortunately disabled the
VxWorks implementation of the osdReadline.c API that uses ledlib for command
editing and history. This functionality has now been restored, see Launchpad
[bug #1741578](https://bugs.launchpad.net/bugs/1741578).

### Constant link types

Constant links can now hold 64-bit integer values, either as scalars or
arrays. Only base 10 is supported by the JSON parser though, the JSON standard
doesn't allow for hexadecimal numbers.

### Upgraded the YAJL JSON Library

The third-party YAJL library that has been included in libCom for several
years has been upgraded to version 2.1.0 and several bugs fixed. This has an
updated API, requiring any code that uses it to parse its own JSON files to be
modified to match. The changes are mainly that it uses `size_t` instead
`unsigned int` for string lengths, but it also uses `long long` instead of
`long` for JSON integer values, which was the main motivation for the upgrade.

The self-tests that YAJL comes with have been imported and are now run as an
EPICS Unit Test program, and the JSON syntax accepted by the parser was
extended to permit trailing commas in both arrays and maps. The difference
between the old and new YAJL APIs can be detected at compile time by looking
for the macro `EPICS_YAJL_VERSION` which is defined in the `yajl_common.h`
header file along with a brief description of the API changes.

### Timestamp support for the calc link type

A new optional parameter can be given when specifying a calc JSON link. The
`time` parameter is a string containing a single letter `A..L` that selects
one of the input links to be used for the timestamp of calculation if
requested. The timestamp will be fetched atomically with the value from the
chosen input link (providing that input link type supports the readLocked()
method).

### Silence errors from puts to constant link types

A soft channel output record with the OUT link unset uses the CONSTANT link
type. The new link type code was causing some soft channel device supports to
return an error status from the write method of that link type, which would
cause a `ca_put()` operation to such a record to generate an exception. This has
been silenced by giving the constant link types a dummy putValue method. A new
test program has been added to prevent regressions of this behaviour.

### RSRV expanding large buffer causes crash

In the 3.16.1 release a crash can occur in the IOC's RSRV server when a large
array is made even larger; the previous array buffer was not being released
correctly. See Launchpad
[bug #1706703](https://bugs.launchpad.net/epics-base/+bug/1706703).

-----

## Changes made between 3.16.0.1 and 3.16.1

### IOC Database Support for 64-bit integers

The IOC now supports the 64-bit integer field types `DBF_INT64` and
`DBF_UINT64`, and there are new record types `int64in` and `int64out` derived
from the `longin` and `longout` types respectively that use the `DBF_INT64`
data type for their VAL and related fields. The usual range of Soft Channel
device support are included for these new record types.

All internal IOC APIs such as dbAccess can handle the new field types and
their associated request values `DBR_INT64` and `DBR_UINT64`, which are
implemented using the `epicsInt64` and `epicsUInt64` typedef's from the
`epicsTypes.h` header.

The waveform record type has been updated to support these new field types.
**All waveform device support layers must be updated to recognize the new type
enumeration values**, which had to be inserted before the `FLOAT` value in the
enum `dbfType` and in `menuFtype`. C or C++ code can detect at compile-time
whether this version of base provides 64-bit support by checking for the
presence of the `DBR_INT64` macro as follows (Note that `DBF_INT64` is an
enum tag and not a preprocessor macro):

```
    #ifdef DBR_INT64
        /* Code where Base has INT64 support */
    #else
        /* Code for older versions */
    #endif
```

If the code uses the old `db_access.h` types (probably because it's calling
Channel Access APIs) then it will have to test against the EPICS version
number instead, like this:

```
    #include <epicsVersion.h>

    #ifndef VERSION_INT
    #  define VERSION_INT(V,R,M,P) ( ((V)<<24) | ((R)<<16) | ((M)<<8) | (P))
    #endif
    #ifndef EPICS_VERSION_INT
    #  define EPICS_VERSION_INT VERSION_INT(EPICS_VERSION, EPICS_REVISION, EPICS_MODIFICATION, EPICS_PATCH_LEVEL)
    #endif

    #if EPICS_VERSION_INT >= VERSION_INT(3,16,1,0)
        /* Code where Base has INT64 support */
    #else
        /* Code for older versions */
    #endif
```

Channel Access does not (and probably never will) directly support 64-bit
integer types, so the new field types are presented to the CA server as
`DBF_DOUBLE` values. This means that field values larger than 2^52
(0x10_0000_0000_0000 = 4503599627370496) cannot be transported over Channel
Access without their least significant bits being truncated. The EPICS V4
pvAccess network protocol _can_ transport 64-bit data types however, and a
future release of the pvaSrv module will connect this ability to the fields of
the IOC.

Additional 64-bit support will be provided in later release. For instance the
JSON parser for the new Link Support feature only handles integers up to 32
bits wide, so constant array initializer values cannot hold larger values in
this release.

### Add `EPICS_CA_MCAST_TTL`

A new environment parameter `EPICS_CA_MCAST_TTL` is used to set the Time To Live
(TTL) value of any IP multi-cast CA search or beacon packets sent.

### `EPICS_CA_MAX_ARRAY_BYTES` is optional

A new environment parameter `EPICS_CA_AUTO_ARRAY_BYTES` is now used by libca and
RSRV (CA clients and the IOC CA server). The default is equivalent to setting
`EPICS_CA_AUTO_ARRAY_BYTES=YES` which removes the need to set
`EPICS_CA_MAX_ARRAY_BYTES` and always attempts to allocate sufficiently large
network buffers to transfer large arrays properly over the network. In this case
the value of the `EPICS_CA_MAX_ARRAY_BYTES` parameter is ignored.

Explicitly setting `EPICS_CA_AUTO_ARRAY_BYTES=NO` will continue to honor the
buffer setting in `EPICS_CA_AUTO_ARRAY_BYTES` as in previous releases.

The default setting for `EPICS_CA_AUTO_ARRAY_BYTES` can be changed by adding the
line

```makefile
    EPICS_CA_AUTO_ARRAY_BYTES=NO
```

to the `configure/CONFIG_SITE_ENV` file before building Base. Sites that wish to
override this only for specific IOC architectures can create new files for each
architecture named `configure/os/CONFIG_SITE_ENV.<target-arch>` with the above
setting in before building Base. The configuration can also be explicitly
changed by setting the environment variable in the IOC's startup script,
anywhere above the `iocInit` line.

The PCAS server (used by the PV Gateway and other CA servers) now always behaves
as if `EPICS_CA_AUTO_ARRAY_BYTES` is set to `YES` (it ignores the configuration
parameter and environment variable).

### Channel Access "modernization"

Drop support for CA clients advertising protocol versions less than 4.

This effects clients from Base older than 3.12.0-beta1. Newer clients will
continue to be able to connect to older servers. Older clients will be ignored
by newer servers.

This allows removal of UDP echo and similar protocol features which are not
compatible with secure protocol design practice.

### Lookup-tables using the subArrray record

The subArray record can now be used as a lookup-table from a constant array
specified in its INP field. For example:

```
    record(subArray, "powers-of-2") {
      field(FTVL, "LONG")
      field(MALM, 12)
      field(INP, [1, 2, 4, 8, 16, 32, 64, 128, 256, 512, 1024, 2048])
      field(INDX, 0)
      field(NELM, 1)
    }
```

The INDX field selects which power of 2 to set the VAL field to. In previous
releases the INP field would have to have been pointed to a separate waveform
record that was initialized with the array values somehow at initialization
time.

### Synchronized Timestamps with TSEL=-2

Most Soft Channel input device support routines have supported fetching the
timestamp through the INP link along with the input data. However before now
there was no guarantee that the timestamp provided by a CA link came from the
same update as the data, since the two were read from the CA input buffer at
separate times without maintaining a lock on that buffer in between. This
shortcoming could be fixed as a result of the new link support code, which
allows code using a link to pass a subroutine to the link type which will be
run with the link locked. The subroutine may make multiple requests for
metadata from the link, but must not block.

### Extensible Link Types

A major new feature introduced with this release of EPICS Base is an
Extensible Link Type mechanism, also known as Link Support or JSON Link Types.
This addition permits new kinds of link I/O to be added to an IOC in a similar
manner to the other extension points already supported (e.g. record, device
and driver support).

A new link type must implement two related APIs, one for parsing the JSON
string which provides the link address and the other which implements the link
operations that get called at run-time to perform I/O. The link type is built
into the IOC by providing a new `link` entry in a DBD file.

#### New Link Types Added

This release contains two new JSON link types, `const` and `calc`:

 * The `const` link type is almost equivalent to the old CONSTANT link type
with the updates described below to accept arrays and strings, except that
there is no need to wrap a scalar string constant inside array brackets since
a constant string will never be confused with a PV name.

 * The `calc` link type allows CALC expressions to be used to combine
values from other JSON links to produce its value. Until additional JSON link
types are created though, the `calc` link type has little practical utility as
it can currently only fetch inputs from other `calc` links or from `const`
links.

```
    field(INP, {calc:{expr:"A+B+1",
                      args:[5,         # A
                            {const:6}] # B
                     }
               }
           )
```

The new link types are documented in a separate document that gets generated at build time and installed as `html/links.html`.

#### Device Support Addressing using `JSON_LINK`

The API to allow device support to use JSON addresses is currently
incomplete; developers are advised not to try creating device support that
specifies a `JSON_LINK` address type.

#### Support Routine Modifications for Extensible Link Types

For link fields in external record types and soft device support to be able
to use the new link types properly, various changes are required to utilize
the new Link Support API as defined in the dbLink.h header file and outlined
below. The existing built-in Database and Channel Access link types have been
altered to implement the link APIs, so will work properly after these
conversions:

 * Make all calls to `recGblInitConstantLink()` unconditional on the link
type, i.e. change this code:

```C
        if (prec->siml.type == CONSTANT) {
            recGblInitConstantLink(&prec->siml, DBF_USHORT, &prec->simm);
        }
```

  into this:

```C
        recGblInitConstantLink(&prec->siml, DBF_USHORT, &prec->simm);
```

  Note that `recGblInitConstantLink()` still returns TRUE if the field was
  successfully initialized from the link (implying the link is constant).
  This change will work properly with all Base releases currently in use.

 * Code that needs to identify a constant link should be modified to use
the new routine `dbLinkIsConstant()` instead, which returns TRUE for constant
or undefined links, FALSE for links whose `dbGetLink()` routine may return
different values on different calls. For example this:

```C
        if (prec->dol.type != CONSTANT)
```

  should become this:

```C
        if (!dbLinkIsConstant(&prec->dol))
```

  When the converted software is also required to build against older versions
  of Base, this macro definition may be useful:

```C
        #define dbLinkIsConstant(lnk) ((lnk)->type == CONSTANT)
```

 * Any code that calls dbCa routines directly, or that explicitly checks if
a link has been resolved as a CA link using code such as

```C
        if (prec->inp.type == CA_LINK)
```

  will still compile and run, but will only work properly with the old CA link
  type. To operate with the new extensible link types such code must be
  modified to use the new generic routines defined in dbLink.h and should
  never attempt to examine or modify data inside the link. After conversion
  the above line would probably become:

```C
        if (dbLinkIsVolatile(&prec->inp))
```

  A volatile link is one like a Channel Access link which may disconnect and
  reconnect without notice at runtime. Database links and constant links are
  not volatile; unless their link address is changed they will always remain
  in the same state they started in. For compatibility when building against
  older versions of Base, this macro definition may be useful:

```C
        #define dbLinkIsVolatile(lnk) ((lnk)->type == CA_LINK)
```

 * The current connection state of a volatile link can be found using the
routine `dbIsLinkConnected()` which will only return TRUE for a volatile link
that is currently connected. Code using the older dbCa API returning this
information used to look like this:

```C
        stat = dbCaIsLinkConnected(plink);
```

  which should become:

```C
        stat = dbIsLinkConnected(plink);
```

  Similar changes should be made for calls to the other dbCa routines.
=======
## Changes made on the 3.15 branch since 3.15.9
>>>>>>> 67fcd656

 * A full example can be found by looking at the changes to the calcout
record type, which has been modified in this release to use the new dbLink
generic API.

<<<<<<< HEAD
### Constant Link Values

Previously a constant link (i.e. a link that did not point to another PV,
either locally or over Channel Access) was only able to provide a single
numeric value to a record initialization; any string given in a link field
that was not recognized as a number was treated as a PV name. In this release,
constant links can be expressed using JSON array syntax and may provide array
initialization of values containing integers, doubles or strings. An array
containing a single string value can also be used to initialize scalar
strings, so the stringin, stringout, lsi (long string input), lso (long string
output), printf, waveform, subArray and aai (analog array input) record types
and/or their soft device supports have been modified to support this.

Some examples of constant array and string initialized records are:

```
    record(stringin, "const:string") {
        field(INP, ["Not-a-PV-name"])
    }
    record(waveform, "const:longs") {
        field(FTVL, LONG)
        field(NELM, 10)
        field(INP, [1, 2, 3, 4, 5, 6, 7, 8, 9, 10])
    }
    record(aai, "const:doubles") {
        field(FTVL, DOUBLE)
        field(NELM, 10)
        field(INP, [0, 1, 1.6e-19, 2.718, 3.141593])
    }
    record(aSub, "select") {
        field(FTA, STRING)
        field(NOA, 4)
        field(INPA, ["Zero", "One", "Two", "Three"])
        field(FTB, SHORT)
        field(NOB, 1)
        field(FTVA, STRING)
        field(NOVA, 1)
        field(SNAM, "select_asub")
    }
```

Reminder: Link initialization with constant values normally only occurs at
record initialization time. The calcout and printf record types are the only
exceptions in the Base record types to this rule, so it is generally not
useful to change a const link value after iocInit.

### Database Parsing of "Relaxed JSON" Values

A database file can now provide a "relaxed JSON" value for a database field
value or an info tag. Only a few field types can currently accept such values,
but the capability is now available for use in other places in the future.
When writing to a JSON-capable field at run-time however, only strictly
compliant JSON may be used (the dbStaticLib parser rewrites relaxed JSON
values into strict JSON before passing them to the datase for interpretation,
where the strict rules must be followed).

"Relaxed JSON" was developed to maximize compatibility with the previous
database parser rules and reduce the number of double-quotes that would be
needed for strict JSON syntax. The parser does accept strict JSON too though,
which should be used when machine-generating database files. The differences
are:

  * Strings containing only the characters `a-z A-Z 0-9 _ - + .` do not have to
be enclosed in double-quote characters.

  * The above rule applies to map keys as well as to regular string values.

  * The JSON keywords `null`, `true` and `false` (all lower-case) will be
recognized as keywords, so they must be quoted to use any of these single words
as a string.

  * Comments may be used, introduced as usual by the `#` character and extending
to the end of the line.

A JSON field or info value is only enclosed in quotes when the value being
provided is a single string, and even here the quotes can be omitted in some
cases as described above. The following shows both correct and incorrect
excerpts from a database file:

```
    record(ai, math:pi) {
        field(INP, {const: 3.14159265358979})   # Correct
        field(SIOL, "{const: 3.142857}")        # Wrong

        info(autosave, {            # White-space and comments are allowed
            fields:[DESC, SIMM],
            pass0:[VAL]
        })                          # Correct
    }
```

Note that the record, field and info-tag names do *not* accept JSON values, so
they follows the older bareword rules for quoting where the colon `:` and
several additional characters are legal in a bareword string. Only the value
(after the comma) is parsed as JSON. The autosave module has not been modified
to accept JSON syntax, the above is only an example of how JSON might be used.

### Echoless comments in iocsh

The way comments are parsed by the iocsh interpreter has changed. The
interpreter can be selectively disabled from echoing comments coming from a
script by starting those lines with `#-` rather than just `#`.

### Typed record support methods

The table of record support functions (rset methods for short) no longer has
entries of type `RECSUPFUN` (which says: any number and type of arguments).
Instead, rset methods are now typed by default. The `RECSUPFUN` typedef has
been deprecated and casts to it as well as using the untyped `struct rset`
will create compilation warnings.

Existing code (e.g. external record supports) will generate such warnings when
compiled against this version of Base, but it will work without changes.

For a conversion period, the new typed rset definitions are activated by
defining `USE_TYPED_RSET`, preferably by setting `USR_CPPFLAGS +=
-DUSE_TYPED_RSET` inside a Makefile. After activating the new typed rset in
this way and making the following changes, the result should still compile and
work properly against older versions of Base.

The first parameter of `init_record` and `process` has been changed to `struct
dbCommon *`. Record types that use `void*` here should be changed to use
`struct dbCommon*`, and cast the argument to their own `xxxRecord *`.

When compiled against this release, compiler warnings about incompatible types
for the method pointers should be taken seriously. When compiled against older
versions of base, such warnings are unavoidable.

Record types written in C++ need to take more drastic measures because of the
stricter type checking in C++. To remain compatible with older versions of
base you will need to use something like:

```
    #include "epicsVersion.h"
    #ifdef VERSION_INT
    #  if EPICS_VERSION_INT < VERSION_INT(3,16,0,2)
    #    define RECSUPFUN_CAST (RECSUPFUN)
    #  else
    #    define RECSUPFUN_CAST
    #  endif
    #else
    #  define RECSUPFUN_CAST (RECSUPFUN)
    #endif
```

and then replace `(RECSUPFUN)` with `RECSUPFUN_CAST` when initializing the
rset. Further changes might also be needed, e.g. to adapt `const`-ness of
method parameters.

-----

## Changes made between 3.15.3 and 3.16.0.1

### Build support for CapFast and dbst removed

The build rules associated with the CapFast-related tools `sch2edif` and
`e2db` and the database optimization tool `dbst` have been removed, along with
the `DB_OPT` build configuration variable.

### compressRecord buffering order

The compressRecord has a new field `BALG` which can select between FIFO
(append) and LIFO (prepend) ordering for insertion of new elements. FIFO
ordering is the default, matching the behviour of previous versions.

### Valgrind Instrumentation

Valgrind is a software debugging suite provided by many Linux distributions.
The header valgrind/valgrind.h is now included in, and installed by, Base.
When included by a C or C++ source file this header defines some macros which
expand to provide hints to the Valgrind runtime. These have no effect on
normal operation of the software, but when run using the valgrind tool they
can help to find memory leaks and buffer overflows. Suitable hints have been
added to several free-lists within libCom, including freeListLib, allowing
valgrind to provide more accurate information about the source of potential
leaks.

valgrind.h automatically disables itself when the build target is not
supported by the valgrind tool. It can also explicitly be disabled by defining
the macro `NVALGRIND`. See `src/libCom/Makefile` for a commented-out example.

As a matter of policy valgrind.h will never be included by any header file
installed by Base, so its use will remain purely an implementation detail
hidden from application software. Support modules which choose to use
valgrind.h are advised to do likewise.

### Database Multi-locking

The IOC record locking code has been re-written with an expanded API; global
locks are no longer required by the IOC database implementation.

The new API functions center around `dbScanLockMany()`, which behaves like
`dbScanLock()` applied to an arbitrary group of records. `dbLockerAlloc()` is
used to prepare a list or record pointers, then `dbScanLockMany()` is called.
When it returns, all of the records listed may be accessed (in any order) until
`dbScanUnlockMany()` is called.

The Application Developer's Guide has been updated to describe the API and
implementation is more detail.

Previously a global mutex `lockSetModifyLock` was locked and unlocked during
`dbScanLock()`, acting as a sequencing point for otherwise unrelated calls. The
new dbLock.c implementation does not include any global mutex in `dbScanLock()`
or `dbScanLockMany()`. Locking and unlocking of unrelated lock sets is now
completely concurrent.

### Generate Version Header

A Perl script and Makefile rules have been added to allow modules to generate
a C header file with a macro defined with an automatically updated identifier.
This is a VCS revision ID (Darcs, Git, Mercurial, Subversion, and Bazaar are
supported) or the date/time of the build if no VCS system is in use.

The makeBaseApp example template has been updated with a new device support
which makes this identifier visible via a lsi (long string input) record.

### epicsTime API return status

The epicsTime routines that used to return epicsTimeERROR now return a
specific `S_time_` status value, allowing the caller to discover the reason for
any failure. The identifier `epicsTimeERROR` is no longer defined, so any
references to it in source code will no longer compile. The identifier
epicsTimeOK still exists and has the value 0 as before, so most code that uses
these APIs can be changed in a way that is backwards-compatible with the
previous return status.

Time providers that have to return a status value and still need to be built
with earlier versions of Base can define the necessary status symbols like
this:

```
    #include "epicsTime.h"

    #ifndef M_time
      /* S_time_... status values were not provided before Base 3.16 */
      #define S_time_unsynchronized epicsTimeERROR
      #define S_time_...whatever... epicsTimeERROR
    #endif
```

### Refactoring of epicsReadline

The epicsReadline code has been reorganized to allow the commandline history
editor to be disabled at runtime. The `EPICS_COMMANDLINE_LIBRARY` build setting
still selects the preferred editor, but the new `IOCSH_HISTEDIT_DISABLE`
environment variable can be set at runtime to disable history editing and make
the IOC or other program use the basic editor instead. This is useful when
starting and controlling an IOC from another program through its stdin and
stdout streams since history editors often insert invisible escape codes into
the stdout stream, making it hard to parse.

### Callback subsystem API

Added a new macro `callbackGetPriority(prio, callback)` to the callback.h
header and removed the need for dbScan.c to reach into the internals of its
`CALLBACK` objects.


-----

# Changes incorporated from the 3.15 branch


## Changes made on the 3.15 branch since 3.15.8
=======
## Changes made between 3.15.8 and 3.15.9
>>>>>>> 67fcd656

### Use waitable timers on Microsoft Windows

The `epicsEventWaitWithTimeout()` and `epicsThreadSleep()` functions have
been changed to use waitable timers. On Windows 10 version 1803 or higher
they will use high resolution timers for more consistent timing.

See [this Google Groups thread](https://groups.google.com/a/chromium.org/g/scheduler-dev/c/0GlSPYreJeY)
for a comparison of the performance of different timers.

<<<<<<< HEAD
### Change to the `junitfiles` self-test build target

The names of the generated junit xml test output files have been changed
from `<testname>.xml` to `<testname>-results.xml`, to allow better
distinction from other xml files. (I.e., for easy wildcard matching.)

-----
=======
### Build target for documentation

The build target `inc` now works again after a very long hiatus. It now
generates and installs just the dbd, header and html files, without compiling
any C/C++ code. This can be used to speed up CI jobs that only generate
documentation.

### Bug fixes

- The error status returned by a record support's `special()` method is now propagated out of the `dbPut()` routine again (broken since 3.15.0).
- [gh: #80](https://github.com/epics-base/epics-base/issues/80), VS-2015 and
later have working strtod()
- [lp: #1776141](https://bugs.launchpad.net/epics-base/+bug/1776141), Catch
buffer overflow from long link strings
- [lp: #1899697](https://bugs.launchpad.net/epics-base/+bug/1899697), Records
in wrong PHAS order

### Change to the `junitfiles` self-test build target

The names of the generated junit xml test output files have been changed
from `<testname>.xml` to `<testname>-results.xml`, to allow better 
distinction from other xml files. (I.e., for easy wildcard matching.)

### Fixes and code cleanups

Issues reported by various static code checkers.
>>>>>>> 67fcd656

## Changes made between 3.15.7 and 3.15.8

### Bug fixes

The following launchpad bugs have fixes included in this release:

- [lp: 1812084](https://bugs.launchpad.net/epics-base/+bug/1812084), Build
  failure on RTEMS 4.10.2
- [lp: 1829770](https://bugs.launchpad.net/epics-base/+bug/1829770), event
  record device support broken with constant INP
- [lp: 1829919](https://bugs.launchpad.net/epics-base/+bug/1829919), IOC
  segfaults when calling dbLoadRecords after iocInit
- [lp: 1838792](https://bugs.launchpad.net/epics-base/+bug/1838792), epicsCalc
  bit-wise operators on aarch64
- [lp: 1841608](https://bugs.launchpad.net/epics-base/+bug/1841608), logClient
  falsely sends error logs on all connections
- [lp: 1853168](https://bugs.launchpad.net/epics-base/+bug/1853168), undefined
  reference to `clock_gettime()`
- [lp: 1862328](https://bugs.launchpad.net/epics-base/+bug/1862328), Race
  condition on IOC start leaves rsrv unresponsive
- [lp: 1868486](https://bugs.launchpad.net/epics-base/+bug/1868486),
  epicsMessageQueue lost messages

### Improvements to the self-test build targets

This release contains changes that make it possible to integrate another test
running and reporting system (such as Google's gtest) into the EPICS build
system. The built-in test-runner and reporting system will continue to be used
by the test programs inside Base however.

These GNUmake `tapfiles` and `test-results` build targets now collect a list of
the directories that experienced test failures and display those at the end of
running and/or reporting all of the tests. The GNUmake process will also only
exit with an error status after running and/or reporting all of the test
results; previously the `-k` flag to make was needed and even that didn't always
work.

Continuous Integration systems are recommended to run `make tapfiles` (or if
they can read junittest output instead of TAP `make junitfiles`) followed by
`make -s test-results` to display the results of the tests. If multiple CPUs are
available the `-j` flag can be used to run tests in parallel, giving the maximum
jobs that should be allowed so `make -j4 tapfiles` for a system with 4 CPUs say.
Running many more jobs than you have CPUs is likely to be slower and is not
recommended.

### Calc Engine Fixes and Enhancements

The code that implements bit operations for Calc expressions has been reworked
to better handle some CPU architectures and compilers. As part of this work a
new operator has been added: `>>>` performs a logical right-shift, inserting
zero bits into the most significant bits (the operator `>>` is an arithmetic
right-shift which copies the sign bit as it shifts the value rightwards).

### IOC logClient Changes

The IOC's error logging system has been updated significantly to fix a number
of issues including:

  - Only send errlog messages to iocLogClient listeners
  - Try to minimize lost messages while the log server is down:
    + Detect disconnects sooner
    + Don't discard the buffer on disconnect
    + Flush the buffer immediately after a server reconnects

### epicsThread: Main thread defaults to allow blocking I/O

VxWorks IOCs (and potentially RTEMS IOCs running GeSys) have had problems with
garbled error messages from dbStaticLib routines for some time &mdash; messages
printed before `iocInit` were being queued through the errlog thread instead of
being output immediately. This has been fixed by initializing the main thread
with its `OkToBlock` flag set instead of cleared. IOCs running on other
operating systems that use iocsh to execute the startup script previously had
that set anyway in iocsh so were not affected, but this change might cause other
programs that don't use iocsh to change their behavior slightly if they use
`errlogPrintf()`, `epicsPrintf()` or `errPrintf()`.

### catools: Handle data type changes in camonitor

The camonitor program didn't properly cope if subscribed to a channel whose data
type changed when its IOC was rebooted without restarting the camonitor program.
This has now been fixed.

### More Record Reference Documentation

The remaining record types have had their reference pages moved from the Wiki,
and some new reference pages have been written to cover the analog array and
long string input and output record types plus the printf record type, none of
which were previously documented. The wiki reference pages covering the fields
common to all, input, and output record types have also been added, thanks to
Rolf Keitel. The POD conversion scripts have also been improved and they now
properly support linking to subsections in a different document, although the
POD changes to add the cross-links that appeared in the original wiki pages
still needs to be done in most cases.

### Fix build issues with newer MinGW versions

The `clock_gettime()` routine is no longer used under MinGW since newer versions
don't provide it any more.

### Fix race for port in RSRV when multiple IOCs start simultaneously

If multiple IOCs were started at the same time, by systemd say, they could race
to obtain the Channel Access TCP port number 5064. This issue has been fixed.

-----

## Changes made between 3.15.6 and 3.15.7

### GNU Readline detection on Linux

Most Linux architectures should now configure themselves automatically to use
the GNU Readline library if its main header file can be found in the expected
place, and not try to use Readline if the header file isn't present. For older
Linux architectures where libncurses or libcurses must also be linked with, the
manual configuration of the `COMMANDLINE_LIBRARY` variable in the appropriate
`configure/os/CONFIG_SITE.Common.<arch>` file will still be necessary.

### Replace `EPICS_TIMEZONE` with `EPICS_TZ`

The `EPICS_TIMEZONE` environment parameter provided time-zone information for
the IOC's locale in the old ANSI format expected by VxWorks for its `TIMEZONE`
environment variable, and can also used by RTEMS to set its `TZ` environment
variable. However the `TIMEZONE` value has to be updated every year since it
contains the exact dates of the daylight-savings time changes. The Posix TZ
format that RTEMS uses contains rules that for calculating those dates, thus its
value would only need updating if the rules (or the locale) are changed.

This release contains changes that replace the `EPICS_TIMEZONE` environment
parameter with one called `EPICS_TZ` and a routine for VxWorks that calculates
the `TIMEZONE` environment variable from the current `TZ` value. This routine
will be run once at start-up, when the EPICS clock has synchronized to its NTP
server. The calculations it contains were worked out and donated to EPICS by
Larry Hoff in 2009; it is unforunate that it has taken 10 years for them to be
integrated into Base.

The default value for the `EPICS_TZ` environment parameter is set in the Base
`configure/CONFIG_SITE_ENV` file, which contains example settings for most EPICS
sites that use VxWorks, and a link to a page describing the Posix TZ format for
any locations that I missed.

If a VxWorks IOC runs continuously without being rebooted from December 31st to
the start of daylight savings time the following year, its `TIMEZONE` value will
be wrong as it was calculated for the previous year. This only affects times
that are converted to a string on the IOC however and is easily fixed; just run
the command `tz2timezone()` on the VxWorks shell and the calculation will be
redone for the current year. IOCs that get rebooted at least once before the
start of summer time will not need this to be done.

### Added new decimation channel filter

A new server-side filter has been added to the IOC for reducing the number
and frequency of monitor updates from a channel by a client-specified factor.
The filter's behaviour is quite simplistic, it passes the first monitor event it
sees to the client and then drops the next N-1 events before passing another
event. For example to sample a 60Hz channel at 1Hz, a 10Hz channel every 6
seconds, or a 1Hz channel once every minute:

```
    Hal$ camonitor 'test:channel.{"dec":{"n":60}}'
    ...
```

More information is included in the filters documentation, which can be found
in the `html/filters.html` document that is generated during the build.

### Imported Record Reference Documentation from Wiki

The remaining record types that had 3.14 reference documentation in the EPICS
Wiki have had that documentation converted and imported into their DBD files.
The preferred form for future updates to the record type descriptions is now an
emailed patch file, a Pull Request through GitHub, or a Merge Request through
Launchpad. Note that in some cases the behavior of a record type in a 7.0.x
release may differ from that of the same record type in a 3.15 release, although
this would be unusual, so it may be important to indicate the branch that your
changes apply to.

**NOTE:** *These documentation changes have modified the order of the fields in
some record definitions. As a result this release is not compatible with record
or device support binaries that were compiled against earlier releases.*

### `make test-results` for Windows

The make target `test-results` should now work properly on Windows. Some Perl
installations used versions of `prove.bat` that would only display the results of
up to 3 tests or didn't return an error status in the event of tests failing. The
build system now calls its own perl script to summarize the results instead of
passing a list of TAP filenames to `prove`.

### Add option to avoid CALLBACK conflict

If a macro `EPICS_NO_CALLBACK` is defined, then callback.h will no longer
(re)define CALLBACK. The name `CALLBACK` is used by the WIN32 API, and
redefinition in callback.h cause errors if some windows headers are later
included.

Code which defines `EPICS_NO_CALLBACK`, but still wishes to use callbacks,
should use the alternate name `epicsCallback` introduced in 3.15.6, 3.16.2, and
7.0.2. It is also possible, though not encouraged, to use `struct callbackPvt`
which has been present since the callback API was introduced.

### Cleaning up with Multiple CA contexts in a Process

Bruno Martins reported a problem with the CA client library at shutdown in a
process that uses multiple CA client contexts. The first context that triggers
the CA client exit handler prevents any others from being able to clean up
because it resets the ID of an internal epicsThreadPrivate variable which is
shared by all clients. This action has been removed from the client library,
which makes cleanup of clients like this possible.

### Perl CA bindings fixed for macOS Mojave

Apple removed some Perl header files from macOS Mojave that were available
in their SDK, requiring a change to the include paths used when compiling the
CA bindings. The new version should build on new and older macOS versions, and
these changes may also help other targets that have an incomplete installation
of Perl (the build will continue after printing a warning that the Perl CA
bindings could not be built).

### Routine `epicsTempName()` removed from libCom

This routine was a simple wrapper around the C89 function `tmpnam()`
which is now seen as unsafe and causes warning messages to be generated by
most modern compilers. The two internal uses of this function have been
modified to call `epicsTempFile()` instead. We were unable to find any
published code that used this function, so it was removed immediately instead
of being deprecated.

### DBD Parsing of Record Types

The Perl DBD file parser has been made slightly more liberal; the order in
which DBD files must be parsed is now more flexible, so that a record type
definition can now be parsed after a device support that referred to that
record type. A warning message will be displayed when the device support is
seen, but the subsequent loading of the record type will be accepted without
triggering an error. See
[Launchpad bug 1801145](https://bugs.launchpad.net/epics-base/+bug/1801145).

### menuScan and several record types documented with POD

The EPICS Wiki pages describing a number of standard record types has been
converted into the Perl POD documentation format and added to the DBD files,
so at build-time an HTML version of these documents is generated and installed
into the htmls directory. Thanks to Tony Pietryla.

### CA client tools learned `-V` option

This displays the version numbers of EPICS Base and the CA protocol.

-----

## Changes made between 3.15.5 and 3.15.6

### Unsetting environment variables

The new command `epicsEnvUnset varname` can be used to
unset an environment variable.

### Warning indicators in msi (and macLib) output

The libCom macro expansion library has been modified so that when the
`SUPPRESS_WARNINGS` flag is set it will no longer include any `,undefined`
or `,recursive` indicators in its output when undefined or recursive
macros are encountered. These indicators were harmless when the output was fed
into an IOC along with a definition for the macro, but when the `msi`
tool was used to generate other kinds of files they caused problems. If the
`msi -V` flag is used the markers will still be present in the output
whenever the appropriate condition is seen.

### Improvements to msi

In addition to fixing its response to discovering parsing errors in its
substitution input file (reported as Launchpad
[bug 1503661](https://bugs.launchpad.net/epics-base/+bug/1503661))
so it now deletes the incomplete output file, the msi program has been cleaned
up a little bit internally.

### All array records now post monitors on their array-length fields

The waveform record has been posting monitors on its NORD field since Base
3.15.0.1; we finally got around to doing the equivalent in all the other
built-in record types, which even required modifying device support in some
cases. This fixes
[Launchpad bug 1730727](https://bugs.launchpad.net/epics-base/+bug/1730727).

### HOWTO: Converting Wiki Record Reference to POD

Some documentation has been added to the `dbdToHtml.pl` script
explaining how Perl POD (Plain Old Documentation) markup can be added to
`.dbd` files to generate HTML documentation for the record types. To see
these instructions, run `perl bin/<host>/dbdToHtml.pl -H`
or `perldoc bin/<host>/dbdToHtml.pl`.

### Fix problem with numeric soft events

Changing from numeric to named soft events introduced an incompatibility
when a numeric event 1-255 is converted from a DOUBLE, e.g. from a calc record.
The `post_event()` API is not marked deprecated any more.

Also `scanpel` has been modified to accept a glob pattern for
event name filtering and to show events with no connected records as well.

### Add `osiSockOptMcastLoop_t` and osiSockTest

Added a new OS-independent typedef for multicast socket options, and a test
file to check their correct operation.

### Support for `CONFIG_SITE.local` in Base

This feature is mostly meant for use by developers; configuration
settings that would normally appear in `base/configure/CONFIG_SITE` can now
be put in a locally created `base/configure/CONFIG_SITE.local` file instead
of having go modify or replace the original. A new `.gitignore` pattern
tells git to ignore all `configure/*.local` files.

### Fix broken `EPICS_IOC_LOG_FILE_LIMIT=0` setting

The Application Developers' Guide says this is allowed and disables the
limit on the log-file, but it hasn't actually worked for some time (if ever).
Note that the iocLogServer will be removed from newer Base release sometime
soon as its functionality can be implemented by other dedicated log servers
such as logstash or syslog-ng.

Fixes [lp:1786858](https://bugs.launchpad.net/bugs/1786858)
and part of [lp:1786966](https://bugs.launchpad.net/bugs/1786966).

### Cleanup of startup directory

The files in the startup directory have not been maintained in recent years
and have grown crufty (technical term). This release includes the following
updates to these files:

  - The Perl `EpicsHostArch.pl` script has been rewritten, and support
    for a few previously missing host architectures has been added to it.
  - The `EpicsHostArch.pl` script has also been moved into the standard
    `src/tools` directory, from where it will be installed into
    `lib/perl`. In this new location it is no longer executable, so it must
    be run by the `perl` executable.
  - The build system has been adjusted to look for `EpicsHostArch.pl` in
    both places if the `EPICS_HOST_ARCH` environment variable has not been
    set at build-time.
  - Sites that used the original Perl script to set `EPICS_HOST_ARCH` as part of
    their standard environment will need to adjust their scripts when they
    upgrade to this release.
  - The `EpicsHostArch` shell script has been replaced with a wrapper
    routine that calls the Perl `EpicsHostArch.pl` script. Sites that rely on
    this script to set `EPICS_HOST_ARCH` should consider switching to the
    Perl script instead.
  - The `Site.cshrc` and `Site.profile` files have been renamed to
    `unix.csh` and `unix.sh`, respectively.
  - The existing `win32.bat` file has been cleaned up and a new
    `windows.bat` file added for 64-bit targets. The contents of these files
    should be seen as examples, don't uncomment or install parts for software
    that you don't explicitly know that you need.

### Recent Apple XCode Build Issues

The latest version of XCode will not compile calls to `system()` or
`clock_settime()` for iOS targets. There were several places in Base
where these were being compiled, although there were probably never called. The
code has now been modified to permit iOS builds to complete again.

### Prevent illegal alarm severities

A check has been added to `recGblResetAlarms()` that prevents records
from getting an alarm severity higher than `INVALID_ALARM`. It is still possible
for a field like HSV to get set to a value that is not a legal alarm severity,
but the core IOC code should never copy such a value into a record's SEVR or
ACKS fields. With this fix the record's alarm severity will be limited to
`INVALID_ALARM`.

### Fixes for Launchpad bugs

The following launchpad bugs have fixes included:

  - [lp: 1786320](https://bugs.launchpad.net/epics-base/+bug/1786320), dbCa
    subscribes twice to ENUM
  - [lp: 541221](https://bugs.launchpad.net/epics-base/+bug/541221),
    `assert (pca->pgetNative)` failed in ../dbCa.c
  - [lp: 1747091](https://bugs.launchpad.net/epics-base/+bug/1747091),
    epicsTimeGetEvent() / generalTime bug
  - [lp: 1743076](https://bugs.launchpad.net/epics-base/+bug/1743076), Segfault
    in `ca_attach_context()` during exits
  - [lp: 1751380](https://bugs.launchpad.net/epics-base/+bug/1751380), Deadlock
    in `ca_clear_subscription()`
  - [lp: 1597809](https://bugs.launchpad.net/epics-base/+bug/1597809), Setting
    NAME field in DB file may break IOC
  - [lp: 1770292](https://bugs.launchpad.net/epics-base/+bug/1770292),
    `get_alarm_double()` inconsistent across record types
  - [lp: 1771298](https://bugs.launchpad.net/epics-base/+bug/1771298),
    Conversion of NaN to integer relies on undefined behavior

### Updated VxWorks Timezone settings

Removed the settings for 2017; fixed the hour of the change for MET.

### Fixed camonitor server side relative timestamps bug

Initialize the first time-stamp from the first monitor, not the client-side
current time in this configuration.

### Build changes for MSVC

Windows builds using Visual Studio 2015 and later now use the `-FS`
compiler option to allow parallel builds to work properly.

We now give the `-FC` option to tell the compiler to print absolute
paths for source files in diagnostic messages.

### Extend maximum Posix epicsEventWaitWithTimeout() delay

The Posix implementation of epicsEventWaitWithTimeout() was limiting the
timeout delay to at most 60 minutes (3600.0 seconds). This has been changed to
10 years; significantly longer maximum delays cause problems on systems where
`time_t` is still a signed 32-bit integer so cannot represent absolute
time-stamps after 2038-01-19. Our assumption is that such 32-bit systems will
have been retired before the year 2028, but some additional tests have been
added to the epicsTimeTest program to detect and fail if this assumption is
violated.

### New test-related make targets

This release adds several new make targets intended for use by developers
and Continuous Integration systems which simplify the task of running the
built-in self-test programs and viewing the results. Since these targets are
intended for limited use they can have requirements for the build host which
go beyond the standard minimum set needed to build and run Base.

#### `test-results` - Summarize test results

The new make target `test-results` will run the self-tests if
necessary to generate a TAP file for each test, then summarizes the TAP output
files in each test directory in turn, displaying the details of any failures.
This step uses the program `prove` which comes with Perl, but also needs
`cat` to be provided in the default search path so will not work on most
Windows systems.

#### `junitfiles` - Convert test results to JUnit XML Format

The new make target `junitfiles` will run the self-tests if necessary
and then convert the TAP output files into the more commonly-supported JUnit
XML format. The program that performs this conversion needs the Perl module
`XML::Generator` to have been installed.

#### `clean-tests` - Delete test result files

The new make target `clean-tests` removes any test result files from
previous test runs. It cleans both TAP and JUnit XML files.

### Fix DNS related crash on exit

The attempt to fix DNS related delays for short lived CLI programs (eg. caget)
in [lp:1527636](https://bugs.launchpad.net/epics-base/+bug/1527636) introduced a
bug which cased these short lived clients to crash on exit. This bug should now
be fixed.

### Server bind issue on Windows

When a National Instruments network variables CA server is already running on
a Windows system and an IOC or PCAS server is started, the IOC's attempt to
bind a TCP socket to the CA server port number fails, but Windows returns a
different error status value than the IOC is expecting in that circumstance
(because the National Instruments code requests exclusive use of that port,
unlike the EPICS code) so the IOC fails to start properly. The relevent EPICS
bind() checks have now been updated so the IOC will request that a dynamic port
number be allocated for this TCP socket instead when this happens.

### Checking Periodic Scan Rates

Code has been added to the IOC startup to better protect it against bad
periodic scan rates, including against locales where `.` is not
accepted as a decimal separator character. If the scan period in a menuScan
choice string cannot be parsed, the associated periodic scan thread will no
longer be started by the IOC and a warning message will be displayed at iocInit
time. The `scanppl` command will also flag the faulty menuScan value.

-----

## Changes made between 3.15.4 and 3.15.5

### dbStatic Library Speedup and Cleanup

Loading of database files has been optimized to avoid over-proportionally
long loading times for large databases. As a part of this, the alphabetical
ordering of records instances (within a record type) has been dropped. In the
unexpected case that applications were relying on the alphabetic order, setting
`dbRecordsAbcSorted = 1` before loading the databases will retain the
old behavior.

The routine `dbRenameRecord()` has been removed, as it was intended
to be used by database configuration tools linked against a host side version
of the dbStatic library that is not being built anymore.

### Launchpad Bug-fixes

In addition to the more detailed change descriptions below, the following
Launchpad bugs have also been fixed in this release:

  - [lp:1440186](https://bugs.launchpad.net/epics-base/+bug/1440186) Crash due
    to a too small buffer being provided in `dbContextReadNotifyCache()`
  - [lp:1479316](https://bugs.launchpad.net/epics-base/+bug/1479316) Some data
    races found using Helgrind
  - [lp:1495833](https://bugs.launchpad.net/epics-base/+bug/1495833) biRecord
    prompt groups are nonsensical
  - [lp:1606848](https://bugs.launchpad.net/epics-base/+bug/1606848) WSAIoctl
    `SIO_GET_INTERFACE_LIST` failed in Windows

### Whole-Program Optimization for MS Visual Studio Targets

When using the Microsoft compilers a new build system variable is provided that
controls whether whole program optimization is used or not. For static builds
using Visual Studio 2010 this optimization must be disabled. This is controlled
in the files `configure/os/CONFIG_SITE.Common.windows-x64-static` and
`configure/os/CONFIG_SITE.Common.win32-x86-static` by setting the variable
`OPT_WHOLE_PROGRAM=NO` to override the default value `YES` that would otherwise
be used.

Note that enabling this optimization slows down the build process. It is not
possible to selectively disable this optimization, when building a particular
module say; Microsoft's linker will restart itself automatically with the
`-LTCG` flag set and display a warning if it is asked to link any object
files that were compiled with the `-GL` flag.

### Add dynamic (variable length) array support to PCAS

Dynamic array sizing support was added to the IOC server (RSRV) in the
Base-3.14.12 release, but has not until now been supported in the Portable
Channel Access Server (PCAS). Channel Access server applications using the
PCAS may not need to be modified at all; if they already push monitors with
different gdd array lengths, those variable sizes will be forwarded to any CA
clients who have requested variable length updates. The example CAS server
application has been modified to demonstrate this feature.

In implementing the above, the gdd method `gdd::put(const gdd *)` now
copies the full-sized array from the source gdd if the destination gdd is of
type array, has no allocated memory and a boundary size of 0.

### Additional epicsTime conversion

The EPICS timestamp library (epicsTime) inside libCom's OSI layer has
been extended by routines that convert from `struct tm` to the EPICS
internal `epicsTime` type, assuming UTC - i.e. without going through
the timezone mechanism. This solves issues with converting from the structured
type to the EPICS timestamp at driver level from multiple threads at a high
repetition rate, where the timezone mechanism was blocking on file access.

### MinGW Cross-builds from Linux

The build configuration files that allow cross-building of the 32-bit
win32-x86-mingw cross-target have been adjusted to default to building shared
libraries (DLLs) as this is now supported by recent MinGW compilers. The 64-bit
windows-x64-mingw cross-target was already being built that way by default. The
configuration options to tell the minGW cross-compiler to link programs with
static versions of the compiler support libraries have now been moved into the
`CONFIG_SITE.linux-x86.<target>` files.

### General Time updates

The `iocInit` code now performs a sanity check of the current time
returned by the generalTime subsystem and will print a warning if the wall-clock
time returned has not been initialized yet. This is just a warning message; when
a time provider does synchonize the IOC will subsequently pick up and use the
correct time. This check code also primes the registered event system provider
if there is one so the `epicsTimeGetEventInt()` routine will work on IOCs
that ask for event time within an interrupt service routine.

The osiClockTime provider's synchronization thread (which is only used on
some embedded targets) will now poll the other time providers at 1Hz until the
first time it manages to get a successful timestamp, after which it will poll
for updates every 60 seconds as before.

The routine `generalTimeGetExceptPriority()` was designed for use by
backup (lower priority) time providers like the osiClockTime provider which do
not have their own absolute time reference and rely on other providers for an
absolute time source. This routine no longer implements the ratchet mechanism
that prevented the time it returned from going backwards. If the backup clock's
tick-timer runs fast the synchronization of the backup time provider would never
allow it to be corrected backwards when the ratchet was in place. The regular
`epicsTimeGetCurrent()` API still uses the ratchet mechanism, so this
change will not cause the IOC to see time going backwards.

### Microsoft Visual Studio builds

The build configuration files for builds using the Microsoft compilers have been
updated, although there should be no noticable difference at most sites. One
extra compiler warning is now being suppressed for C++ code, `C4344: behavior
change: use of explicit template arguments results in ...` which is gratuitous
and was appearing frequently in builds of the EPICS V4 modules.

Cross-builds of the windows-x64 target from a win32-x86 host have been
removed as they don't actually work within the context of a single `make`
run. Significant changes to the build configuration files would be necessary for
these kinds of cross-builds to work properly, which could be done if someone
needs them (email Andrew Johnson before working on this, and see
[this stack-overflow answer](http://stackoverflow.com/questions/5807647/how-do-you-compile-32-bit-and-64-bit-applications-at-the-same-time-in-visual-stu) for a starting point).

### Bazaar keywords such as 'Revision-Id' removed

In preparation for moving to git in place of the Bazaar revision control
system we have removed all the keywords from the Base source code.

### Linux systemd service file for CA Repeater

Building this version of Base on a Linux system creates a systemd service
file suitable for starting the Channel Access Repeater under systemd. The file
will be installed into the target bin directory, from where it can be copied
into the appropriate systemd location and modified as necessary. Installation
instructions are included as comments in the file.

-----

## Changes made between 3.15.3 and 3.15.4

### New string input device support "getenv"

A new "getenv" device support for both the stringin and lsi (long string
input) record types can be used to read the value of an environment variable
from the IOC at runtime. See base/db/softIocExit.db for sample usage.

### Build rules and `DELAY_INSTALL_LIBS`

A new order-only prerequisite build rule has been added to ensure that
library files (and DLL stubs on Windows) get installed before linking any
executables, which resolves parallel build problems on high-powered CPUs. There
are some (rare) cases though where a Makefile has to build an executable and run
it to be able to compile code for a library built by the same Makefile. With
this new build rule GNUmake will complain about a circular dependency and the
build will probably fail in those cases. To avoid this problem the failing
Makefile should set `DELAY_INSTALL_LIBS = YES` before including the
`$(TOP)/configure/RULES` file, disabling the new build rule.

### IOC environment variables and build parameters

The IOC now sets a number of environment variables at startup that provide the
version of EPICS Base it was built against (`EPICS_VERSION_...`) and its build
architecture (ARCH). In some cases this allows a single iocBoot/ioc directory to
be used to run the same IOC on several different architectures without any
changes.

There are also 3 new environment parameters (`EPICS_BUILD_...`) available that
C/C++ code can use to find out the target architecture, OS class and compiler
class it was built with. These may be useful when writing interfaces to other
languages.

### New implementation of `promptgroup`/`gui_group` field property

The mechanism behind the `promptgroup()` field property inside a record type
definition has been changed. Instead of using a fixed set of choices,
the static database access library now collects the used gui group names
while parsing DBD information. Group names should start with a two-digit number
plus space-dash-space to allow proper sorting of groups.

The include file `guigroup.h` that defined the fixed set of choices
has been deprecated. Instead, use the conversion functions between index number
and group string that have been added to dbStaticLib.

When a DBD file containing record-type descriptions is expanded, any
old-style `GUI_xxx` group names will be replaced by a new-style
string for use by the IOC. This permits an older record type to be used with
the 3.15.4 release, although eventually record types should be converted by
hand with better group names used.

### CA server configuration changes

RSRV now honors `EPICS_CAS_INTF_ADDR_LIST` and binds only to the provided list
of network interfaces. Name searches (UDP and TCP) on other network interfaces
are ignored. For example on a computer with interfaces 10.5.1.1/24, 10.5.2.1/24,
and 10.5.3.1/24, setting `EPICS_CAS_INTF_ADDR_LIST='10.5.1.1 10.5.2.1'` will
accept traffic on the .1.1 and .2.1, but ignore from .3.1

RSRV now honors `EPICS_CAS_IGNORE_ADDR_LIST` and ignores UDP messages received
from addresses in this list.

Previously, CA servers (RSRV and PCAS) would build the beacon address list using
`EPICS_CA_ADDR_LIST` if `EPICS_CAS_BEACON_ADDR_LIST` was no set. This is no
longer done. Sites depending on this should set both environment variables to
the same value.

### IPv4 multicast for name search and beacons

libca, RSRV, and PCAS may now use IPv4 multicasting for UDP traffic (name search
and beacons). This is disabled by default. To enable multicast address(s) must
be listed in `EPICS_CA_ADDR_LIST` for clients and `EPICS_CAS_INTF_ADDR_LIST` for
servers (IOCs should set both). For example:

    EPICS_CAS_INTF_ADDR_LIST='224.0.2.9' EPICS_CA_ADDR_LIST=224.0.2.9

Please note that no IPv4 multicast address is officially assigned for Channel
Access by IANA. The example 224.0.2.9 is taken from the AD-HOC Block I range.

### Moved `mlockall()` into its own epicsThread routine

Since EPICS Base 3.15.0.2 on Posix OSs the initialization of the epicsThread
subsystem has called `mlockall()` when the OS supports it and thread
priority scheduling is enabled. Doing so has caused problems in third-party
applications that call the CA client library, so the functionality has been
moved to a separate routine `epicsThreadRealtimeLock()` which will be
called by the IOC at iocInit (unless disabled by setting the global variable
`dbThreadRealtimeLock` to zero).

### Added dbQuietMacroWarnings control

When loading database files, macros get expanded even on comment lines. If a
comment contains an undefined macro, the load still continues but an error
message gets printed. For this release the error message has been changed to a
warning, but even this warning can be made less verbose by setting this new
variable to a non-zero value before loading the file, like this:

```
    var dbQuietMacroWarnings 1      iocsh
    dbQuietMacroWarnings=1          VxWorks
```

This was [Launchpad bug
541119](https://bugs.launchpad.net/bugs/541119).

-----

## Changes from the 3.14 branch between 3.15.3 and 3.15.4

### NTP Time Provider adjusts to OS tick rate changes

Dirk Zimoch provided code that allows the NTP Time provider (used on VxWorks
and RTEMS only) to adapt to changes in the OS clock tick rate after the provider
has been initialized. Note that changing the tick rate after iocInit() is not
advisable, and that other software might still misbehave if initialized before
an OS tick rate change. This change was back-ported from the 3.15 branch.

### Making IOC `ca_get` operations atomic

When a CA client gets data from an IOC record using a compound data type such
as `DBR_TIME_DOUBLE` the value field is fetched from the database in a
separate call than the other metadata, without keeping the record locked. This
allows some other thread such as a periodic scan thread a chance to interrupt
the get operation and process the record in between. CA monitors have always
been atomic as long as the value data isn't a string or an array, but this race
condition in the CA get path has now been fixed so the record will stay locked
between the two fetch operations.

This fixes
[Launchpad bug 1581212](https://bugs.launchpad.net/epics-base/+bug/1581212),
thanks to Till Strauman and Dehong Zhang.

### New `CONFIG_SITE` variable for running self-tests

The 'make runtests' and 'make tapfiles' build targets normally only run the
self-tests for the main `EPICS_HOST_ARCH` architecture. If the host is
able to execute self-test programs for other target architectures that are being
built by the host, such as when building a `-debug` version of the host
architecture for example, the names of those other architectures can be added to
the new `CROSS_COMPILER_RUNTEST_ARCHS` variable in either the
`configure/CONFIG_SITE` file or in an appropriate
`configure/os/CONFIG_SITE.<host>.Common` file to have the test
programs for those targets be run as well.

### Additional RELEASE file checks

An additional check has been added at build-time for the contents of the
`configure/RELEASE` file(s), which will mostly only affect users of the Debian
EPICS packages published by NSLS-2. Support modules may share an install path,
but all such modules must be listed adjacent to each other in any `RELEASE`
files that point to them. For example the following will fail the new checks:

```
    AUTOSAVE = /usr/lib/epics
    ASYN = /home/mdavidsaver/asyn
    EPICS_BASE = /usr/lib/epics
```

giving the compile-time error

```
    This application's RELEASE file(s) define
        EPICS_BASE = /usr/lib/epics
    after but not adjacent to
        AUTOSAVE = /usr/lib/epics
    Module definitions that share paths must be grouped together.
    Either remove a definition, or move it to a line immediately
    above or below the other(s).
    Any non-module definitions belong in configure/CONFIG_SITE.
```

In many cases such as the one above the order of the `AUTOSAVE` and
`ASYN` lines can be swapped to let the checks pass, but if the
`AUTOSAVE` module depended on `ASYN` and hence had to appear
before it in the list this error indicates that `AUTOSAVE` should also be
built in its own private area; a shared copy would likely be incompatible with
the version of `ASYN` built in the home directory.

### String field buffer overflows

Two buffer overflow bugs that can crash the IOC have been fixed, caused by
initializing a string field with a value larger than the field size
([Launchpad bug 1563191](https://bugs.launchpad.net/bugs/1563191)).

### Fixed stack corruption bug in epicsThread C++ API

The C++ interface to the epicsThread API could corrupt the stack on thread
exit in some rare circumstances, usually at program exit. This bug has been
fixed ([Launchpad bug 1558206](https://bugs.launchpad.net/bugs/1558206)).

### RTEMS NTP Support Issue

On RTEMS the NTP Time Provider could in some circumstances get out of sync
with the server because the `osdNTPGet()` code wasn't clearing its input socket
before sending out a new request. This
([Launchpad bug 1549908](https://bugs.launchpad.net/bugs/1549908))
has now been fixed.

### CALC engine bitwise operator fixes

The bitwise operators in the CALC engine have been modified to work properly
with values that have bit 31 (0x80000000) set. This modification involved
back-porting some earlier changes from the 3.15 branch, and fixes
[Launchpad bug 1514520](https://code.launchpad.net/bugs/1514520).

### Fix `ipAddrToAsciiAsync()`: Don't try to join the daemon thread

On process exit, don't try to stop the worker thread that makes DNS lookups
asynchronous. Previously this would wait for any lookups still in progress,
delaying the exit unnecessarily. This was most obvious with catools (eg.
cainfo).
[lp:1527636](https://bugs.launchpad.net/bugs/1527636)

### Fix `epicsTime_localtime()` on Windows

Simpler versions of the `epicsTime_gmtime()` and `epicsTime_localtime()`
routines have been included in the Windows implementations, and a new test
program added. The original versions do not report DST status properly. Fixes
[Launchpad bug 1528284](https://bugs.launchpad.net/bugs/1528284).<|MERGE_RESOLUTION|>--- conflicted
+++ resolved
@@ -8,7 +8,6 @@
 just the first section to understand everything that has changed in each
 release.
 
-<<<<<<< HEAD
 The PVA submodules each have their own individual sets of release notes which
 should also be read to understand what has changed since earlier releases.
 
@@ -1656,15 +1655,11 @@
 ```
 
   Similar changes should be made for calls to the other dbCa routines.
-=======
-## Changes made on the 3.15 branch since 3.15.9
->>>>>>> 67fcd656
 
  * A full example can be found by looking at the changes to the calcout
 record type, which has been modified in this release to use the new dbLink
 generic API.
 
-<<<<<<< HEAD
 ### Constant Link Values
 
 Previously a constant link (i.e. a link that did not point to another PV,
@@ -1928,10 +1923,10 @@
 # Changes incorporated from the 3.15 branch
 
 
-## Changes made on the 3.15 branch since 3.15.8
-=======
+## Changes from the 3.15 branch since 3.15.9
+
+
 ## Changes made between 3.15.8 and 3.15.9
->>>>>>> 67fcd656
 
 ### Use waitable timers on Microsoft Windows
 
@@ -1942,15 +1937,6 @@
 See [this Google Groups thread](https://groups.google.com/a/chromium.org/g/scheduler-dev/c/0GlSPYreJeY)
 for a comparison of the performance of different timers.
 
-<<<<<<< HEAD
-### Change to the `junitfiles` self-test build target
-
-The names of the generated junit xml test output files have been changed
-from `<testname>.xml` to `<testname>-results.xml`, to allow better
-distinction from other xml files. (I.e., for easy wildcard matching.)
-
------
-=======
 ### Build target for documentation
 
 The build target `inc` now works again after a very long hiatus. It now
@@ -1971,13 +1957,12 @@
 ### Change to the `junitfiles` self-test build target
 
 The names of the generated junit xml test output files have been changed
-from `<testname>.xml` to `<testname>-results.xml`, to allow better 
+from `<testname>.xml` to `<testname>-results.xml`, to allow better
 distinction from other xml files. (I.e., for easy wildcard matching.)
 
 ### Fixes and code cleanups
 
 Issues reported by various static code checkers.
->>>>>>> 67fcd656
 
 ## Changes made between 3.15.7 and 3.15.8
 
