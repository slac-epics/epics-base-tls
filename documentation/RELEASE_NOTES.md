# EPICS 7.0 Release Notes    {#releasenotes}

These release notes describe changes that have been made since the previous
release of this series of EPICS Base. **Note that changes which were merged up
from commits to new releases in an older Base series are not described at the
top of this file but have entries that appear lower down, under the series to
which they were originally committed.** Thus it is important to read more than
just the first section to understand everything that has changed in each
release.

The PVA submodules each have their own individual sets of release notes which
should also be read to understand what has changed since earlier releases.

**This version of EPICS has not been released yet.**

## Changes made on the 7.0 branch since 7.0.4.1

<!-- Insert new items immediately below here ... -->

<<<<<<< HEAD
### Add registerAllRecordDeviceDrivers()

Addition of registerAllRecordDeviceDrivers() as an iocsh function
and in iocshRegisterCommon.h.  This function uses dynamic lookup with epicsFindSymbol()
to perform the same function as a generated \*_registerRecordDeviceDriver() function.
This allows dynamic loading/linking of support modules without code generation.

This feature is not intended for use by IOCs constructed using the standard EPICS application
build process and booted from a startup script in an iocBoot subdirectory, although it might
work in some of those cases (the IOC's registerRecordDeviceDriver.cpp file is still required
to link everything into the executable). It also won't work with some static build
configurations or where the symbol table has been stripped from the executable.

### Using a `{const:"string"}` to initialize an array of `DBF_CHAR`

It is now possible to use a JSON Const link with a string value to initialize
an aai or waveform record that has `FTVL` set to `CHAR` through the INP link.
The string length is not limited to 40 characters. This should also work for
aSub record inputs similarly configured as long strings.

```
  record(waveform, "wf") {
    field(NELM, 100)
    field(FTVL, CHAR)
    field(INP, {const:"This is a waveform and more than 40 characters"})
  }
```

### RELEASE files may use `undefine`

GNUmake added the directive `undefine` in version 3.82 to allow variables to
be undefined. Support for this has been added to the EPICS Release file parser,
so `undefine` can now be used in configure/RELEASE files to unset variables.

## EPICS Release 7.0.4.1

### ARM Architecture Changes

Build configuration files for a new cross-build architecture `linux-aarch64`
have been added, and the targets `linux-arm_el` and `linux-arm_eb` removed.
The 64-bit ARM architecture target doesn't have build files for self-hosting
yet but they should be relatively easy to add, contributions welcome!

### Bug fixes

The following bugs/issues have fixes included in this release:

- [lp: 1884339](https://bugs.launchpad.net/epics-base/+bug/1884339),
  Inaccessible CA servers on Windows
- [github: 83](https://github.com/epics-base/epics-base/issues/83)
  osdTimeGetCurrent doesn't work for subprocess on macOS
- Recent Cygwin build problem with a missing `TCP_NODELAY` declaration.

### Perl CA Bindings under Conda

Builds of the Perl CA bindings weren't working properly when the Perl
installation was from Conda. This release also fixed the capr.pl script
to handle the INT64 data types, and to be able to properly handle missing
fields, as happens if the IOC is running an older EPICS version for example.

### epicsMessageQueue implementation on RTEMS

The implementation of the `epicsMessageQueue` used on RTEMS has switched from
the native RTEMS-specific one to the EPICS generic version, avoiding a bug
in the RTEMS Kernel message queue code.

### Record Name Validation

Historically, there have been very few restrictions on which characters
may be present in record and alias names.  Base 3.14.12.3 added a warning
for names containing space, single or double quote, period/dot, or
dollar sign.

```
Bad character ' ' in record name "bad practice"
```

7.0.4.1 Turns this warning into an error, and adds a new warning
if a record name begins with a minus, plus, left square bracket,
or left curly bracket.
=======
### Support for empty arrays

Several problems with empty arrays have been fixed.

#### Changed dbr_size_n(TYPE,COUNT) macro

When called with COUNT=0 the macro no longer returns the number of bytes
required for a scalar (1 element) but for an empty array (0 elements).
Make sure you don't call it with COUNT=0 when you really mean COUNT=1.

#### Array records

The soft supports of array records aai, waveform, and subArray as well as
the aSub record type have been fixed to correctly report 0 elements read
when reading empty arrays from an input link.

#### Array support for dbpf

The dbpf function now accepts arrays, including empty arrays as a JSON string.

#### Scalar records reading from empty arrays

Records reading scalar fields from empty arrays are now set to INVALID/LINK
alarm status.
Links have to call dbGetLink with pnRequest=NULL to be recognized as requests
for scalars.
This changes the semantics of pnRequest=NULL. It is now different from
requesting up to 1 array element, which may return a valid empty array.

### Writing empty arrays to scalar records

Witing an empty array to a scalar field now sets the target record to
INVALID/LINK alarm but does not modify the value. Before, the value used
to be set to 0 (without any alarm).
A target field needs to have the SPC_DBADDR tag to be recognized as an array
field and the record support must define a put_array_info method.
>>>>>>> d1491e08

## EPICS Release 7.0.4

### Bug fixes

The following launchpad bugs have fixes included in this release:

- [lp: 1812084](https://bugs.launchpad.net/bugs/1812084), Build failure on
  RTEMS 4.10.2
- [lp: 1829919](https://bugs.launchpad.net/bugs/1829919), IOC segfaults when
  calling dbLoadRecords after iocInit
- [lp: 1838792](https://bugs.launchpad.net/bugs/1838792), epicsCalc bit-wise
  operators on aarch64
- [lp: 1853148](https://bugs.launchpad.net/bugs/1853148), mingw compiler
  problem with printf/scanf formats
- [lp: 1852653](https://bugs.launchpad.net/bugs/1852653), USE_TYPED_DSET
  incompatible with C++
- [lp: 1862328](https://bugs.launchpad.net/bugs/1862328), Race condition on
  IOC start leaves rsrv unresponsive
- [lp: 1866651](https://bugs.launchpad.net/bugs/1866651), thread joinable race
- [lp: 1868486](https://bugs.launchpad.net/bugs/1868486), epicsMessageQueue
  lost messages
- [lp: 1868680](https://bugs.launchpad.net/bugs/1868680), Access Security file
  reload (asInit) fails

### \*_API macros in EPICS headers

Internally, the Com and ca libraries now express dllimport/export (Windows)
and symbol visibility (GCC) using library-specific macros (eg. `LIBCOM_API`)
instead of the macros `epicsShareFunc`, `epicsShareClass`, `epicsShareDef` etc.
that are defined in the `shareLib.h` header.
This change may affect some user code which uses the `epicsShare*` macros
without having explicitly included the `shareLib.h` header themselves.
Such code should be changed to include `shareLib.h` directly.

A new helper script `makeAPIheader.pl` and build rules to generate a
library-specific `*API.h` header file has been added. Run `makeAPIheader.pl -h`
for information on how to use this in your own applications, but note that the
resulting sources will not be able to be compiled using earlier versions of
EPICS Base.

### IOCsh usage messages

At the iocShell prompt `help <cmd>` now prints a descriptive usage message
for many internal IOCsh commands in addition to the command parameters.
Try `help *` to see all commands, or a glob pattern such as `help db*` to see
a subset.

External code may provide usage messages when registering commands using a
new `const char *usage` member of the `iocshFuncDef` structure.
The `iocsh.h` header also now defines a macro `IOCSHFUNCDEF_HAS_USAGE` which
can be used to detect Base versions that support this feature at compile-time.

### Variable names in RELEASE files

`configure/RELEASE` files are parsed by both GNUmake and the `convertRelease.pl`
script. While GNUmake is quite relaxed about what characters may be used in a
RELEASE variable name, the `convertRelease.pl` script parser has only recognized
variable names that match the Perl regular expression `\w+`, i.e. upper and
lower-case letters, digits and underscore characters.

The script has been modified so now RELEASE variable names must start with a
letter or underscore, and be followed by any number of letters, digits,
underscore or hyphen characters, matching the regular expression
`[A-Za-z_][A-Za-z_0-9-]*`. The hyphen character `-` was not previously allowed
and if used would have prevented a build from finding include files and
libraries in any module using that in its RELEASE variable name.

This change does disallow names that start with a digit which used to be
allowed, but hopefully nobody has been relying on that ability. The regular
expression used for names can be found in the file `src/tools/EPICS/Release.pm`
and can be adjusted locally if necessary.

### caRepeater /dev/null

On \*NIX targets caRepeater will now partially daemonize by redirecting
stdin/out/err to /dev/null.  This prevents caRepeater from inheriting
the stdin/out of a process, like caget, which has spawned it in the
background.  This has been known to cause problems in some cases when
caget is itself being run from a shell script.

caRepeater will now understand the `-v` argument to retain stdin/out/err
which may be necessary to see any error messages it may emit.

### `state` record deprecated

IOCs now emit a warning when a database file containing the `state` record is
loaded. This record has been deprecated for a while and will be removed
beginning with EPICS 7.1. Consider using the `stringin` record instead.

### Record types publish dset's

The record types in Base now define their device support entry table (DSET)
structures in the record header file. While still optional, developers of
external support modules are encouraged to start converting their code to use
the record's new definitions instead of the traditional approach of copying the
structure definitions into each source file that needs them. By following the
instructions below it is still possible for the converted code to build and
work with older Base releases.

This would also be a good time to modify the device support to use the type-safe
device support entry tables that were introduced in Base-3.16.2 -- see
[#type-safe-device-and-driver-support-tables](this entry below) for the
description of that change, which is also optional for now.

Look at the aiRecord for example. Near the top of the generated `aiRecord.h`
header file is a new section that declares the `aidset`:

```C
/* Declare Device Support Entry Table */
struct aiRecord;
typedef struct aidset {
    dset common;
    long (*read_ai)(struct aiRecord *prec);
    long (*special_linconv)(struct aiRecord *prec, int after);
} aidset;
#define HAS_aidset
```

Notice that the common members (`number`, `report()`, `init()`, `init_record()`
and `get_ioint_info()` don't appear directly but are included by embedding the
`dset common` member instead. This avoids the need to have separate definitions
of those members in each record dset, but does require those members to be
wrapped inside another set of braces `{}` when initializing the data structure
for the individual device supports. It also requires changes to code that
references those common members, but that code usually only appears inside the
record type implementation and very rarely in device supports.

An aiRecord device support that will only be built against this or later
versions of EPICS can now declare its dset like this:

```C
aidset devAiSoft = {
    { 6, NULL, NULL, init_record, NULL },
    read_ai, NULL
};
epicsExportAddress(dset, devAiSoft);
```

However most device support that is not built into EPICS itself will need to
remain compatible with older EPICS versions, which is why the ai record's header
file also declares the preprocessor macro `HAS_aidset`. This makes it easy to
define the `aidset` in the device support code when it's needed, and not when
it's provided in the header:

```C
#ifndef HAS_aidset
typedef struct aidset {
    dset common;
    long (*read_ai)(aiRecord *prec);
    long (*special_linconv)(aiRecord *prec, int after);
} aidset;
#endif
aidset devAiSoft = {
    { 6, NULL, NULL, init_record, NULL },
    read_ai, NULL
};
epicsExportAddress(dset, devAiSoft);
```

The above `typedef struct` declaration was copied directly from the new
aiRecord.h file and wrapped in the `#ifndef HAS_aidset` conditional.

This same pattern should be followed for all record types except for the lsi,
lso and printf record types, which have published their device support entry
table structures since they were first added to Base but didn't previously embed
the `dset common` member. Device support for these record types therefore can't
use the dset name since the new definitions are different from the originals and
will cause a compile error, so this pattern should be used instead:

```C
#ifndef HAS_lsidset
struct {
    dset common;
    long (*read_string)(lsiRecord *prec);
}
#else
lsidset
#endif
devLsiEtherIP = {
    {5, NULL, lsi_init, lsi_init_record, get_ioint_info},
    lsi_read
};
```

## EPICS Release 7.0.3.1

**IMPORTANT NOTE:** *Some record types in this release will not be compatible
with device support binaries compiled against earlier versions of those record
types, because importing the record documentation from the EPICS Wiki
[as described below](#imported-record-reference-documentation-from-wiki)
also modified the order of some of the fields in the record definitions.*
As long as all support modules and IOCs are rebuilt from source after updating
them to use this release of EPICS Base, these changes should not have any
affect.


### logClient reliability

On supported targets (Linux, Mac, Windows) logClient will attempt to avoid dropping
undelivered log messages when the connection to the log server is closed/reset.

### Timers and delays use monotonic clock

Many internal timers and delay calculations use a monotonic clock
epicsTimeGetMonotonic() instead of the realtime epicsTimeGetCurrent(). This is
intended to make IOCs less susceptible to jumps in system time.

### Iocsh `on error ...`

A new statement is added to enable IOC shell commands to signal error
conditions, and for scripts to respond. This first is through the new function

```C
    int iocshSetError(int err);
```

A script may be prefixed with eg. "on error break" to stop at the failed
command.

```sh
    on error continue | break | wait [value] | halt
```

A suggested form for IOC shell commands is:

```C
    static void doSomethingCallFunc(const iocshArgBuf *args)
    {
        iocshSetError(doSomething(...)); /* return 0 == success */
    }
```

### Relocatable Builds

Allows built trees to be copied or moved without invalidating RPATH entires.

The `LINKER_USE_RPATH` Makefile variable (see `configure/CONFIG_SITE`) may be
set to `YES`, `NO`, and a new third option `ORIGIN`.  This is limited to
targets using the ELF executable format (eg. Linux).

When `LINKER_USE_RPATH=ORIGIN`, the variable `LINKER_ORIGIN_ROOT` is set to
one of the parents of the build directory.  Any libraries being linked
to which are found under this root will have a relative RPATH entry.
Other libraries continue to result in absolute RPATH entries.

An effect of this might change a support library from being linked with
`-Wl,-rpath /build/epics-base/lib/linux-x86`
to being linked with
`-Wl,-rpath \$ORIGIN/../../../epics-base/lib/linux-x86`
if the support module directory is `/build/mymodule`
and `LINKER_ORIGIN_ROOT=/build`.

The API functions `epicsGetExecDir()` and `epicsGetExecName()` are also
added to `osiFileName.h` to provide runtime access to the directory or
filename of the executable with which the process was started.

### Decouple LINKER_USE_RPATH and STATIC_BUILD

Previously, setting `STATIC_BUILD=NO` implied `LINKER_USE_RPATH=NO`.
This is no longer the case.  Setting `LINKER_USE_RPATH=YES` will
always emit RPATH entries.  This was found to be helpful when linking
against some 3rd party libraries which are only available as shared objects.

### Channel Access Security: Check Hostname Against DNS

Host names given in a `HAG` entry of an IOC's Access Security Configuration
File (ACF) have to date been compared against the hostname provided by the CA
client at connection time, which may or may not be the actual name of that
client. This allows rogue clients to pretend to be a different host, and the
IOC would believe them.

An option is now available to cause an IOC to ask its operating system to look
up the IP address of any hostnames listed in its ACF (which will normally be
done using the DNS or the `/etc/hosts` file). The IOC will then compare the
resulting IP address against the client's actual IP address when checking
access permissions at connection time. This name resolution is performed at
ACF file load time, which has a few consequences:

  1. If the DNS is slow when the names are resolved this will delay the process
of loading the ACF file.

  2. If a host name cannot be resolved the IOC will proceed, but this host name
will never be matched.

  3. Any changes in the hostname to IP address mapping will not be picked up by
the IOC unless and until the ACF file gets reloaded.

Optionally, IP addresses may be added instead of, or in addition to, host
names in the ACF file.

This feature can be enabled before `iocInit` with

```
    var("asCheckClientIP",1)
```

or with the VxWorks target shell use

```C
    asCheckClientIP = 1
```

### New and modified epicsThread APIs

#### `epicsThreadCreateOpt()`

A new routine `epicsThreadCreateOpt()` is an alternative to
`epicsThreadCreate()` which takes some arguments via a structure (`struct
epicsThreadOpts`) to allow for future extensions.

```C
    typedef struct epicsThreadOpts {
        unsigned int priority;
        unsigned int stackSize;
        unsigned int joinable;
    } epicsThreadOpts;
    #define EPICS_THREAD_OPTS_INIT { \
        epicsThreadPriorityLow, epicsThreadStackMedium, 0}
     epicsThreadId epicsThreadCreateOpt(const char * name,
        EPICSTHREADFUNC funptr, void * parm, const epicsThreadOpts *opts);
```

The final `opts` parameter may be `NULL` to use the default values of thread
priority (low) and stack size (medium). Callers wishing to provide alternative
settings for these thread options or to create a joinable thread (see below)
should create and pass in an `epicsThreadOpts` structure as shown below.
Always initialize one of these structures using the `EPICS_THREAD_OPTS_INIT`
macro to ensure that any additional fields that get added in the future are
set to their default values.

```C
    void startitup(void) {
        epicsThreadOpts opts = EPICS_THREAD_OPTS_INIT;
        epicsThreadId tid;

        opts.priority = epicsThreadPriorityMedium;
        tid = epicsThreadCreateOpt("my thread", &threadMain, NULL, &opts);
    }
```

C or C++ Code that also needs to build on earlier versions of Base can use
`#ifdef EPICS_THREAD_OPTS_INIT` to determine whether the
`epicsThreadCreateOpt()` API is available on this Base version.

#### Thread stack sizes

The `stackSize` member of the `epicsThreadOpts` structure and the equivalent
parameters to the `epicsThreadCreate()` and `epicsThreadMustCreate()` routines
can now be passed either one of the `epicsThreadStackSizeClass` enum values or
a value returned from the `epicsThreadGetStackSize()` routine.

#### `epicsThreadMustJoin()`

If the new `joinable` flag of an `epicsThreadOpts` structure is non-zero (the
default value is zero), the new API routine `epicsThreadMustJoin()` *must* be
called with the thread's `epicsThreadId` when/after the thread exits, to free
up thread resources. This function will block until the thread's main function
has returned, allowing the parent to wait for its child thread. The child's
`epicsThreadId` will no longer be valid and should not be used after the
`epicsThreadMustJoin()` routine returns.

A thread that was originally created with its joinable flag set may itself
call `epicsThreadMustJoin()`, passing in its own epicsThreadId. This marks the
thread as no longer being joinable, so it will then free the thread resources
itself when its main function returns. The `epicsThreadId` of a thread that is
not joinable gets invalidated as soon as its main function returns.

### Non-VME RTEMS targets now define pdevLibVME

Previously IOC executables that made calls to devLib routines would fail to
link when built for some non-VME based RTEMS targets, which would have to be
explicitly filtered out by sites that build Base for those targets. [This
fix](https://bugs.launchpad.net/epics-base/+bug/1841692) makes that no longer
necessary, all RTEMS targets should now link although the IOC won't be able to
be used with the VME I/O on those systems (that we don't have VMEbus I/O
support for in libCom).

## EPICS Release 7.0.3

### `epicsTimeGetCurrent()` optimization

Add a fast path to epicsTimeGetCurrent() and related calls in the common case
where only the default OS current time provider is registered. This path does
not take the global mutex guarding the time providers list, potentially
reducing lock contention.

### dbEvent tweak Queue size

The size of the queue used by dbEvent to push monitor updates has been
slightly increased based on `DBR_TIME_DOUBLE` to better fill an ethernet frame.
This may result in slightly fewer, but larger frames being sent.

### mbbo/mbbiDirect number of bits as precision

Report NOBT as "precision" through the dbAccess API. This is not accessible
through CA, but is planned to be used through QSRV.

## EPICS Release 7.0.2.2

### Build System changes

 * The GNUmake build targets `cvsclean` and `depclean` are now available from
any directory; previously they were only available from application top
directories.

 * The approach that EPICS Base uses for building submodules inside the parent
module looks useful for support modules too. The rules for building submodules
have been modified and extracted into a new `RULES_MODULES` file, so a support
module will be able to use them too without having to copy them into its own
`modules/Makefile`. There are some specific requirements that support modules
and their submodules must follow, which are described as comments in the new
`base/configure/RULES_MODULES` file itself.

### `EPICS_BASE_VERSION` Update Policy change

In the past, a build of EPICS using sources checked out from the repository
branch between official releases would have shown the version number of the
previous release, followed by a -DEV suffix, for example 7.0.2.1-DEV.

The policy that controls when the number gets updated has been changed, and
now immediately after a release has been tagged the version number will be
updated to the next patch release version, plus the -DEV suffix as before.
Thus following 7.0.2.2 the version number will show as 7.0.2.3-DEV. This does
not require the next official release to be numbered 7.0.2.3 though, it could
become 7.0.3 or even 7.1.0 if the changes incorporated into it are more
substantial than bug fixes.

### Drop `CLOCK_MONOTONIC_RAW` from posix/osdMonotonic.c

Turns out this is ~10x slower to query than `CLOCK_MONOTONIC`.

## EPICS Release 7.0.2.1

### Linking shared libraries on macOS

The linker flag `-flat_namespace` has been restored for creating shared
libraries, although not for loadable libraries (bundles). This was required
for building using the latest versions of Apple XCode.

### Fix `DB_LINK` loop breaking

A regression was introduced in 7.0.2 which caused record chains with loops to
be incorrectly broken. Processing should be skipped when a `DB_LINK` with
Process Passive (PP) closes a loop to a synchronous record.

Instead in 7.0.2 the targeted record would be processed if processing began
with a remote action (or some other caller of `dbPutField()`). This would
result in the loop running a second time. The loop would be broken on the
second iteration.

[See lp: #1809570](https://bugs.launchpad.net/epics-base/+bug/1809570)

### Old dbStaticLib APIs removed

Support for some obsolete dbStaticLib Database Configuration Tool (DCT) APIs
was removed some time ago, but vestiges of them still remained. The following
routines and macros and have now finally been removed:

  * `int dbGetFieldType(DBENTRY *pdbentry)`
  * `int dbGetLinkType(DBENTRY *pdbentry)`
  * `DCT_STRING`
  * `DCT_INTEGER`
  * `DCT_REAL`
  * `DCT_MENU`
  * `DCT_MENUFORM`
  * `DCT_INLINK`
  * `DCT_OUTLINK`
  * `DCT_FWDLINK`
  * `DCT_NOACCESS`
  * `DCT_LINK_CONSTANT`
  * `DCT_LINK_FORM`
  * `DCT_LINK_PV`

### Fix for `dbhcr` before `iocInit`

The `dbhcr` command used to work before `iocInit` as well as afterwards. It
displays all records that have hardware addresses (`VME_IO`, `CAMAC_IO`,
`GPIB_IO`, `INST_IO` etc.) but stopped working if run before iocInit due to the
rewrite of the link address parser code in dbStaticLib. This release fixes that
issue, although in some cases the output may be slightly different than it used
to be.

## EPICS Release 7.0.2

### Launchpad Bugs

The list of tracked bugs fixed in this release can be found on the
[Launchpad Milestone page for EPICS Base 7.0.2](https://launchpad.net/epics-base/+milestone/7.0.2).

### Git Branches Recombined

The four separate Git branches `core/master`, `libcom/master`, `ca/master` and
`database/master` have been recombined into one branch called `7.0`. Keeping
these as 4 separate branches in the same repository made it impossible to
create merge requests that contained changes in more than one of these
modules. The layout of the source files has not changed at all however, so the
source code for libcom, ca and the database are still found separately under
the module subdirectory.

## EPICS Release 7.0.1.1

### Changed SIML failure behavior

A failure when fetching the simulation mode through `SIML` will not put the
record into INVALID alarm state anymore. Instead, as long as the record's
current alarm severity (`SEVR`)is `NO_ALARM`, its alarm status (`STAT`) will be
set to `LINK_ALARM` without increasing the severity. This allows clients to get
some notification of a failing or bad `SIML` link without otherwise affecting
record processing.

### `dbVerify()` has been restored to dbStaticLib

This routine was removed in Base-3.16.1 but has been reimplemented in this
release by special request. Note that the error message strings that it
returns when verification fails have changed, but are still designed for
display to the user.

### Simulation mode improvements

Records that support simulation mode have two new fields, `SSCN` (Simulation
Scan Mode) and `SDLY` (Simulation Delay). `SSCN` is a menu field that provides
an alternate value for the `SCAN` field to be used while the record is in
simulation mode. This is especially useful for I/O scanned records, for which
simulation mode was not working at all. Setting `SDLY` to a positive value
makes the record process asynchronously in simulation mode, with the second
stage processing happening after the specified time (in seconds).

### Extend the dbServer API with init/run/pause/stop methods

This change permits IOCs to be built that omit the CA server (RSRV) by
removing its registrar entry which is now provided in the new `rsrv.dbd` file.
Other server layers can be built into the IOC (alongside RSRV or in place of
it) by registering them in a similar manner. The dbServer API is documented
with Doxygen comments in the header file.

Specific IOC server layers can be disabled at runtime by adding their name to
the environment variable `EPICS_IOC_IGNORE_SERVERS` (separated by spaces if more
than one should be ignored).

### Grand source-code reorganization

EPICS 7.0.1 contains the IOC Database, RSRV server and the Channel Access
client code from EPICS Base 3.16.1 along with all the original record types
and soft device support, but GDD and the Portable Channel Access Server have
been unbundled and are now available separately. In their place we have
brought in the more recently written EPICS V4 C++ libraries (collectively
referred to as the PVA modules). The directory tree for EPICS is somewhat
larger as a result, and the original structure of the Base directories has
been split into 4 separate Git repositories. External modules should build
against this new structure with little or no changes needed, except that some
allowance may be needed for the merging of the V4 modules.

There should be rather more description and documantation of these changes
than is currently available, but as developers we generally much prefer to
write code than documentation. Send questions to the tech-talk mailing list
and we'll be happy to try and answer them!

## Changes between 3.16.1 and 3.16.2

The list of tracked bugs fixed in this release can be found on the
[Launchpad Milestone page for EPICS Base 3.16.2](https://launchpad.net/epics-base/+milestone/3.16.2).

### Status reporting for the callback and scanOnce task queues

Two new iocsh commands and some associated underlying APIs have been added to
show the state of the queues that feed the three callback tasks and the
scanOnce task, including a high-water mark which can optionally be reset. The
new iocsh commands are `callbackQueueShow` and `scanOnceQueueShow`; both take
an optional integer argument which must be non-zero to reset the high-water
mark.

### Support for event codes greater than or equal to `NUM_TIME_EVENTS`

Event numbers greater than or equal to `NUM_TIME_EVENTS` are now allowed if
supported by the registered event time provider, which must provide its own
advancing timestamp validation for such events.

Time events numbered 0 through `(NUM_TIME_EVENTS-1)` are still validated by code
in epicsGeneralTime.c that checks for advancing timestamps and enforces that
restriction.

### Type-safe Device and Driver Support Tables

Type-safe versions of the device and driver support structures `dset` and
`drvet` have been added to the devSup.h and drvSup.h headers respectively. The
original structure definitions have not been changed so existing support
modules will still build normally, but older modules can be modified and new
code written to be compatible with both.

The old structure definitions will be replaced by the new ones if the macros
`USE_TYPED_DSET` and/or `USE_TYPED_DRVET` are defined when the appropriate
header is included. The best place to define these is in the Makefile, as with
the `USE_TYPED_RSET` macro that was introduced in Base-3.16.1 and described
below. See the comments in devSup.h for a brief usage example, or look at
[this commit](https://github.com/epics-modules/ipac/commit/a7e0ff4089b9aa39108bc8569e95ba7fcf07cee9)
to the ipac module to see a module conversion.

A helper function `DBLINK* dbGetDevLink(dbCommon *prec)` has also been added
to devSup.h which fetches a pointer to the INP or OUT field of the record.

### RTEMS build configuration update, running tests under QEMU

This release includes the ability to run the EPICS unit tests built for a
special version of the RTEMS-pc386 target architecture on systems that have an
appropriate QEMU emulator installed (`qemu-system-i386`). It is also now
possible to create sub-architectures of RTEMS targets, whereas previously the
EPICS target architecture name had to be `RTEMS-$(RTEMS_BSP)`.

The new target `RTEMS-pc386-qemu` builds binaries that can be run in the
`qemu-system-i386` PC System emulator. This target is a derivative of the
original `RTEMS-pc386` target but with additional software to build an in-
memory file-system, and some minor modifications to allow the unit tests to
work properly under QEMU. When this target is enabled, building any of the
make targets that cause the built-in self-tests to be run (such as `make
runtests`) will also run the tests for RTEMS using QEMU.

To allow the new 3-component RTEMS target name, the EPICS build system for
RTEMS was modified to allow a `configure/os/CONFIG.Common.<arch>` file to set
the `RTEMS_BSP` variable to inform the build what RTEMS BSP to use. Previously
this was inferred from the value of the `T_A` make variable, but that prevents
having multiple EPICS targets that build against the same BSP. All the
included RTEMS target configuration files have been updated; build
configuration files for out-of-tree RTEMS targets will continue to work as the
original rules are used to set `RTEMS_BSP` if it hasn't been set when needed.

### Link type enhancements

This release adds three new link types: "state", "debug" and "trace". The
"state" link type gets and puts boolean values from/to the dbState library
that was added in the 3.15.1 release. The "debug" link type sets the
`jlink::debug` flag in its child link, while the "trace" link type also causes
the arguments and return values for all calls to the child link's jlif and
lset routines to be printed on stdout. The debug flag can no longer be set
using an info tag. The addition of the "trace" link type has allowed over 200
lines of conditional diagnostic printf() calls to be removed from the other
link types.

The "calc" link type can now be used for output links as well as input links.
This allows modification of the output value and even combining it with values
from other input links. See the separate JSON Link types document for details.

A new `start_child()` method was added to the end of the jlif interface table.

The `lset` methods have now been properly documented in the dbLink.h header
file using Doxygen annotations, although we do not run Doxygen on the source
tree yet to generate API documentation.

Link types that utilize child links must now indicate whether the child will
be used for input, output or forward linking by the return value from its
`parse_start_map()` method. The `jlif_key_result` enum now contains 3 values
`jlif_key_child_inlink`, `jlif_key_child_outlink` and `jlif_key_child_fwdlink`
instead of the single `jlif_key_child_link` that was previously used for this.

### GNUmake targets for debugging

Some additional build rules have been added to help debug configuration
problems with the build system. Run `make show-makefiles` to get a sorted list
of all the files that the build system includes when building in the current
directory.

A new pattern rule for `PRINT.%` can be used to show the value of any GNUmake
variable for the current build directory (make sure you are in the right
directory though, many variables are only set when inside the `O.<arch>` build
directory). For example `make PRINT.T_A` will display the build target
architecture name from inside a `O.<arch>` directory but the variable will be
empty from an application top or src directory. `make PRINT.EPICS_BASE` will
show the path to Base from any EPICS application directory though.

### Propagate PUTF across Asynchronous record processing

The IOC contains a mechanism involving the PUTF and RPRO fields of each record
to ensure that if a record is busy when it receives a put to one of its
fields, the record will be processed again to ensure that the new field value
has been correctly acted on. Until now that mechanism only worked if the put
was to the asynchronous record itself, so puts that were chained from some
other record via a DB link did not cause reprocessing.

In this release the mechanism has been extended to propagate the PUTF state
across DB links until all downstream records have been reprocessed. Some
additional information about the record state can be shown by setting the TPRO
field of an upstream record, and even more trace data is displayed if the
debugging variable `dbAccessDebugPUTF` is set in addition to TPRO.

### Finding info fields

A new iocsh command `dbli` lists the info fields defined in the database, and
can take a glob pattern to limit output to specific info names. The newly
added dbStaticLib function `dbNextMatchingInfo()` iterates through the info
fields defined in the current record, and is used to implement the new
command.

### Output from `dbpr` command enhanced

The "DataBase Print Record" command `dbpr` now generates slightly better
output, with more field types having their own display methods. This release
also includes additional protection against buffer overflows while printing
long links in `dbpr`, and corrects the output of long strings from the `dbgf`
command.

### Record types mbbiDirect and mbboDirect upgraded to 32 bit

The VAL fields and related fields of these records are now `DBF_LONG`. (Not
`DBF_ULONG` in order to prevent Channel Access from promoting them to
`DBF_DOUBLE`.) Additional bit fields `B10`...`B1F` have been added.

Device support that accesses `VAL` or the bit fields directly (most don't) and
aims for compatibility with old and new versions of these records should use
at least 32 bit integer types to avoid bit loss. The number of bit fields can
be calculated using `8 * sizeof(prec->val)` which is correct in both versions.

### Restore use of ledlib for VxWorks command editing

The epicsReadline refactoring work described below unfortunately disabled the
VxWorks implementation of the osdReadline.c API that uses ledlib for command
editing and history. This functionality has now been restored, see Launchpad
[bug #1741578](https://bugs.launchpad.net/bugs/1741578).

### Constant link types

Constant links can now hold 64-bit integer values, either as scalars or
arrays. Only base 10 is supported by the JSON parser though, the JSON standard
doesn't allow for hexadecimal numbers.

### Upgraded the YAJL JSON Library

The third-party YAJL library that has been included in libCom for several
years has been upgraded to version 2.1.0 and several bugs fixed. This has an
updated API, requiring any code that uses it to parse its own JSON files to be
modified to match. The changes are mainly that it uses `size_t` instead
`unsigned int` for string lengths, but it also uses `long long` instead of
`long` for JSON integer values, which was the main motivation for the upgrade.

The self-tests that YAJL comes with have been imported and are now run as an
EPICS Unit Test program, and the JSON syntax accepted by the parser was
extended to permit trailing commas in both arrays and maps. The difference
between the old and new YAJL APIs can be detected at compile time by looking
for the macro `EPICS_YAJL_VERSION` which is defined in the `yajl_common.h`
header file along with a brief description of the API changes.

### Timestamp support for the calc link type

A new optional parameter can be given when specifying a calc JSON link. The
`time` parameter is a string containing a single letter `A..L` that selects
one of the input links to be used for the timestamp of calculation if
requested. The timestamp will be fetched atomically with the value from the
chosen input link (providing that input link type supports the readLocked()
method).

### Silence errors from puts to constant link types

A soft channel output record with the OUT link unset uses the CONSTANT link
type. The new link type code was causing some soft channel device supports to
return an error status from the write method of that link type, which would
cause a `ca_put()` operation to such a record to generate an exception. This has
been silenced by giving the constant link types a dummy putValue method. A new
test program has been added to prevent regressions of this behaviour.

### RSRV expanding large buffer causes crash

In the 3.16.1 release a crash can occur in the IOC's RSRV server when a large
array is made even larger; the previous array buffer was not being released
correctly. See Launchpad
[bug #1706703](https://bugs.launchpad.net/epics-base/+bug/1706703).

## Changes made between 3.16.0.1 and 3.16.1

### IOC Database Support for 64-bit integers

The IOC now supports the 64-bit integer field types `DBF_INT64` and
`DBF_UINT64`, and there are new record types `int64in` and `int64out` derived
from the `longin` and `longout` types respectively that use the `DBF_INT64`
data type for their VAL and related fields. The usual range of Soft Channel
device support are included for these new record types.

All internal IOC APIs such as dbAccess can handle the new field types and
their associated request values `DBR_INT64` and `DBR_UINT64`, which are
implemented using the `epicsInt64` and `epicsUInt64` typedef's from the
`epicsTypes.h` header.

The waveform record type has been updated to support these new field types.
**All waveform device support layers must be updated to recognize the new type
enumeration values**, which had to be inserted before the `FLOAT` value in the
enum `dbfType` and in `menuFtype`. C or C++ code can detect at compile-time
whether this version of base provides 64-bit support by checking for the
presence of the `DBR_INT64` macro as follows (Note that `DBF_INT64` is an
enum tag and not a preprocessor macro):

```
    #ifdef DBR_INT64
        /* Code where Base has INT64 support */
    #else
        /* Code for older versions */
    #endif
```

If the code uses the old `db_access.h` types (probably because it's calling
Channel Access APIs) then it will have to test against the EPICS version
number instead, like this:

```
    #include <epicsVersion.h>

    #ifndef VERSION_INT
    #  define VERSION_INT(V,R,M,P) ( ((V)<<24) | ((R)<<16) | ((M)<<8) | (P))
    #endif
    #ifndef EPICS_VERSION_INT
    #  define EPICS_VERSION_INT VERSION_INT(EPICS_VERSION, EPICS_REVISION, EPICS_MODIFICATION, EPICS_PATCH_LEVEL)
    #endif

    #if EPICS_VERSION_INT >= VERSION_INT(3,16,1,0)
        /* Code where Base has INT64 support */
    #else
        /* Code for older versions */
    #endif
```

Channel Access does not (and probably never will) directly support 64-bit
integer types, so the new field types are presented to the CA server as
`DBF_DOUBLE` values. This means that field values larger than 2^52
(0x10_0000_0000_0000 = 4503599627370496) cannot be transported over Channel
Access without their least significant bits being truncated. The EPICS V4
pvAccess network protocol _can_ transport 64-bit data types however, and a
future release of the pvaSrv module will connect this ability to the fields of
the IOC.

Additional 64-bit support will be provided in later release. For instance the
JSON parser for the new Link Support feature only handles integers up to 32
bits wide, so constant array initializer values cannot hold larger values in
this release.

### Add `EPICS_CA_MCAST_TTL`

A new environment parameter `EPICS_CA_MCAST_TTL` is used to set the Time To Live
(TTL) value of any IP multi-cast CA search or beacon packets sent.

### `EPICS_CA_MAX_ARRAY_BYTES` is optional

A new environment parameter `EPICS_CA_AUTO_ARRAY_BYTES` is now used by libca and
RSRV (CA clients and the IOC CA server). The default is equivalent to setting
`EPICS_CA_AUTO_ARRAY_BYTES=YES` which removes the need to set
`EPICS_CA_MAX_ARRAY_BYTES` and always attempts to allocate sufficiently large
network buffers to transfer large arrays properly over the network. In this case
the value of the `EPICS_CA_MAX_ARRAY_BYTES` parameter is ignored.

Explicitly setting `EPICS_CA_AUTO_ARRAY_BYTES=NO` will continue to honor the
buffer setting in `EPICS_CA_AUTO_ARRAY_BYTES` as in previous releases.

The default setting for `EPICS_CA_AUTO_ARRAY_BYTES` can be changed by adding the
line

```makefile
    EPICS_CA_AUTO_ARRAY_BYTES=NO
```

to the `configure/CONFIG_SITE_ENV` file before building Base. Sites that wish to
override this only for specific IOC architectures can create new files for each
architecture named `configure/os/CONFIG_SITE_ENV.<target-arch>` with the above
setting in before building Base. The configuration can also be explicitly
changed by setting the environment variable in the IOC's startup script,
anywhere above the `iocInit` line.

The PCAS server (used by the PV Gateway and other CA servers) now always behaves
as if `EPICS_CA_AUTO_ARRAY_BYTES` is set to `YES` (it ignores the configuration
parameter and environment variable).

### Channel Access "modernization"

Drop support for CA clients advertising protocol versions less than 4.

This effects clients from Base older than 3.12.0-beta1. Newer clients will
continue to be able to connect to older servers. Older clients will be ignored
by newer servers.

This allows removal of UDP echo and similar protocol features which are not
compatible with secure protocol design practice.

### Lookup-tables using the subArrray record

The subArray record can now be used as a lookup-table from a constant array
specified in its INP field. For example:

```
    record(subArray, "powers-of-2") {
      field(FTVL, "LONG")
      field(MALM, 12)
      field(INP, [1, 2, 4, 8, 16, 32, 64, 128, 256, 512, 1024, 2048])
      field(INDX, 0)
      field(NELM, 1)
    }
```

The INDX field selects which power of 2 to set the VAL field to. In previous
releases the INP field would have to have been pointed to a separate waveform
record that was initialized with the array values somehow at initialization
time.

### Synchronized Timestamps with TSEL=-2

Most Soft Channel input device support routines have supported fetching the
timestamp through the INP link along with the input data. However before now
there was no guarantee that the timestamp provided by a CA link came from the
same update as the data, since the two were read from the CA input buffer at
separate times without maintaining a lock on that buffer in between. This
shortcoming could be fixed as a result of the new link support code, which
allows code using a link to pass a subroutine to the link type which will be
run with the link locked. The subroutine may make multiple requests for
metadata from the link, but must not block.

### Extensible Link Types

A major new feature introduced with this release of EPICS Base is an
Extensible Link Type mechanism, also known as Link Support or JSON Link Types.
This addition permits new kinds of link I/O to be added to an IOC in a similar
manner to the other extension points already supported (e.g. record, device
and driver support).

A new link type must implement two related APIs, one for parsing the JSON
string which provides the link address and the other which implements the link
operations that get called at run-time to perform I/O. The link type is built
into the IOC by providing a new `link` entry in a DBD file.

#### New Link Types Added

This release contains two new JSON link types, `const` and `calc`:

 * The `const` link type is almost equivalent to the old CONSTANT link type
with the updates described below to accept arrays and strings, except that
there is no need to wrap a scalar string constant inside array brackets since
a constant string will never be confused with a PV name.

 * The `calc` link type allows CALC expressions to be used to combine
values from other JSON links to produce its value. Until additional JSON link
types are created though, the `calc` link type has little practical utility as
it can currently only fetch inputs from other `calc` links or from `const`
links.

```
    field(INP, {calc:{expr:"A+B+1",
                      args:[5,         # A
                            {const:6}] # B
                     }
               }
           )
```

The new link types are documented in a separate document that gets generated at build time and installed as `html/links.html`.

#### Device Support Addressing using `JSON_LINK`

The API to allow device support to use JSON addresses is currently
incomplete; developers are advised not to try creating device support that
specifies a `JSON_LINK` address type.

#### Support Routine Modifications for Extensible Link Types

For link fields in external record types and soft device support to be able
to use the new link types properly, various changes are required to utilize
the new Link Support API as defined in the dbLink.h header file and outlined
below. The existing built-in Database and Channel Access link types have been
altered to implement the link APIs, so will work properly after these
conversions:

 * Make all calls to `recGblInitConstantLink()` unconditional on the link
type, i.e. change this code:

```C
        if (prec->siml.type == CONSTANT) {
            recGblInitConstantLink(&prec->siml, DBF_USHORT, &prec->simm);
        }
```

  into this:

```C
        recGblInitConstantLink(&prec->siml, DBF_USHORT, &prec->simm);
```

  Note that `recGblInitConstantLink()` still returns TRUE if the field was
  successfully initialized from the link (implying the link is constant).
  This change will work properly with all Base releases currently in use.

 * Code that needs to identify a constant link should be modified to use
the new routine `dbLinkIsConstant()` instead, which returns TRUE for constant
or undefined links, FALSE for links whose `dbGetLink()` routine may return
different values on different calls. For example this:

```C
        if (prec->dol.type != CONSTANT)
```

  should become this:

```C
        if (!dbLinkIsConstant(&prec->dol))
```

  When the converted software is also required to build against older versions
  of Base, this macro definition may be useful:

```C
        #define dbLinkIsConstant(lnk) ((lnk)->type == CONSTANT)
```

 * Any code that calls dbCa routines directly, or that explicitly checks if
a link has been resolved as a CA link using code such as

```C
        if (prec->inp.type == CA_LINK)
```

  will still compile and run, but will only work properly with the old CA link
  type. To operate with the new extensible link types such code must be
  modified to use the new generic routines defined in dbLink.h and should
  never attempt to examine or modify data inside the link. After conversion
  the above line would probably become:

```C
        if (dbLinkIsVolatile(&prec->inp))
```

  A volatile link is one like a Channel Access link which may disconnect and
  reconnect without notice at runtime. Database links and constant links are
  not volatile; unless their link address is changed they will always remain
  in the same state they started in. For compatibility when building against
  older versions of Base, this macro definition may be useful:

```C
        #define dbLinkIsVolatile(lnk) ((lnk)->type == CA_LINK)
```

 * The current connection state of a volatile link can be found using the
routine `dbIsLinkConnected()` which will only return TRUE for a volatile link
that is currently connected. Code using the older dbCa API returning this
information used to look like this:

```C
        stat = dbCaIsLinkConnected(plink);
```

  which should become:

```C
        stat = dbIsLinkConnected(plink);
```

  Similar changes should be made for calls to the other dbCa routines.

 * A full example can be found by looking at the changes to the calcout
record type, which has been modified in this release to use the new dbLink
generic API.

### Constant Link Values

Previously a constant link (i.e. a link that did not point to another PV,
either locally or over Channel Access) was only able to provide a single
numeric value to a record initialization; any string given in a link field
that was not recognized as a number was treated as a PV name. In this release,
constant links can be expressed using JSON array syntax and may provide array
initialization of values containing integers, doubles or strings. An array
containing a single string value can also be used to initialize scalar
strings, so the stringin, stringout, lsi (long string input), lso (long string
output), printf, waveform, subArray and aai (analog array input) record types
and/or their soft device supports have been modified to support this.

Some examples of constant array and string initialized records are:

```
    record(stringin, "const:string") {
        field(INP, ["Not-a-PV-name"])
    }
    record(waveform, "const:longs") {
        field(FTVL, LONG)
        field(NELM, 10)
        field(INP, [1, 2, 3, 4, 5, 6, 7, 8, 9, 10])
    }
    record(aai, "const:doubles") {
        field(FTVL, DOUBLE)
        field(NELM, 10)
        field(INP, [0, 1, 1.6e-19, 2.718, 3.141593])
    }
    record(aSub, "select") {
        field(FTA, STRING)
        field(NOA, 4)
        field(INPA, ["Zero", "One", "Two", "Three"])
        field(FTB, SHORT)
        field(NOB, 1)
        field(FTVA, STRING)
        field(NOVA, 1)
        field(SNAM, "select_asub")
    }
```

Reminder: Link initialization with constant values normally only occurs at
record initialization time. The calcout and printf record types are the only
exceptions in the Base record types to this rule, so it is generally not
useful to change a const link value after iocInit.

### Database Parsing of "Relaxed JSON" Values

A database file can now provide a "relaxed JSON" value for a database field
value or an info tag. Only a few field types can currently accept such values,
but the capability is now available for use in other places in the future.
When writing to a JSON-capable field at run-time however, only strictly
compliant JSON may be used (the dbStaticLib parser rewrites relaxed JSON
values into strict JSON before passing them to the datase for interpretation,
where the strict rules must be followed).

"Relaxed JSON" was developed to maximize compatibility with the previous
database parser rules and reduce the number of double-quotes that would be
needed for strict JSON syntax. The parser does accept strict JSON too though,
which should be used when machine-generating database files. The differences
are:

  * Strings containing only the characters `a-z A-Z 0-9 _ - + .` do not have to
be enclosed in double-quote characters.

  * The above rule applies to map keys as well as to regular string values.

  * The JSON keywords `null`, `true` and `false` (all lower-case) will be
recognized as keywords, so they must be quoted to use any of these single words
as a string.

  * Comments may be used, introduced as usual by the `#` character and extending
to the end of the line.

A JSON field or info value is only enclosed in quotes when the value being
provided is a single string, and even here the quotes can be omitted in some
cases as described above. The following shows both correct and incorrect
excerpts from a database file:

```
    record(ai, math:pi) {
        field(INP, {const: 3.14159265358979})   # Correct
        field(SIOL, "{const: 3.142857}")        # Wrong

        info(autosave, {            # White-space and comments are allowed
            fields:[DESC, SIMM],
            pass0:[VAL]
        })                          # Correct
    }
```

Note that the record, field and info-tag names do *not* accept JSON values, so
they follows the older bareword rules for quoting where the colon `:` and
several additional characters are legal in a bareword string. Only the value
(after the comma) is parsed as JSON. The autosave module has not been modified
to accept JSON syntax, the above is only an example of how JSON might be used.

### Echoless comments in iocsh

The way comments are parsed by the iocsh interpreter has changed. The
interpreter can be selectively disabled from echoing comments coming from a
script by starting those lines with `#-` rather than just `#`.

### Typed record support methods

The table of record support functions (rset methods for short) no longer has
entries of type `RECSUPFUN` (which says: any number and type of arguments).
Instead, rset methods are now typed by default. The `RECSUPFUN` typedef has
been deprecated and casts to it as well as using the untyped `struct rset`
will create compilation warnings.

Existing code (e.g. external record supports) will generate such warnings when
compiled against this version of Base, but it will work without changes.

For a conversion period, the new typed rset definitions are activated by
defining `USE_TYPED_RSET`, preferably by setting `USR_CPPFLAGS +=
-DUSE_TYPED_RSET` inside a Makefile. After activating the new typed rset in
this way and making the following changes, the result should still compile and
work properly against older versions of Base.

The first parameter of `init_record` and `process` has been changed to `struct
dbCommon *`. Record types that use `void*` here should be changed to use
`struct dbCommon*`, and cast the argument to their own `xxxRecord *`.

When compiled against this release, compiler warnings about incompatible types
for the method pointers should be taken seriously. When compiled against older
versions of base, such warnings are unavoidable.

Record types written in C++ need to take more drastic measures because of the
stricter type checking in C++. To remain compatible with older versions of
base you will need to use something like:

```
    #include "epicsVersion.h"
    #ifdef VERSION_INT
    #  if EPICS_VERSION_INT < VERSION_INT(3,16,0,2)
    #    define RECSUPFUN_CAST (RECSUPFUN)
    #  else
    #    define RECSUPFUN_CAST
    #  endif
    #else
    #  define RECSUPFUN_CAST (RECSUPFUN)
    #endif
```

and then replace `(RECSUPFUN)` with `RECSUPFUN_CAST` when initializing the
rset. Further changes might also be needed, e.g. to adapt `const`-ness of
method parameters.


## Changes made between 3.15.3 and 3.16.0.1

### Build support for CapFast and dbst removed

The build rules associated with the CapFast-related tools `sch2edif` and
`e2db` and the database optimization tool `dbst` have been removed, along with
the `DB_OPT` build configuration variable.

### compressRecord buffering order

The compressRecord has a new field `BALG` which can select between FIFO
(append) and LIFO (prepend) ordering for insertion of new elements. FIFO
ordering is the default, matching the behviour of previous versions.

### Valgrind Instrumentation

Valgrind is a software debugging suite provided by many Linux distributions.
The header valgrind/valgrind.h is now included in, and installed by, Base.
When included by a C or C++ source file this header defines some macros which
expand to provide hints to the Valgrind runtime. These have no effect on
normal operation of the software, but when run using the valgrind tool they
can help to find memory leaks and buffer overflows. Suitable hints have been
added to several free-lists within libCom, including freeListLib, allowing
valgrind to provide more accurate information about the source of potential
leaks.

valgrind.h automatically disables itself when the build target is not
supported by the valgrind tool. It can also explicitly be disabled by defining
the macro `NVALGRIND`. See `src/libCom/Makefile` for a commented-out example.

As a matter of policy valgrind.h will never be included by any header file
installed by Base, so its use will remain purely an implementation detail
hidden from application software. Support modules which choose to use
valgrind.h are advised to do likewise.

### Database Multi-locking

The IOC record locking code has been re-written with an expanded API; global
locks are no longer required by the IOC database implementation.

The new API functions center around `dbScanLockMany()`, which behaves like
`dbScanLock()` applied to an arbitrary group of records. `dbLockerAlloc()` is
used to prepare a list or record pointers, then `dbScanLockMany()` is called.
When it returns, all of the records listed may be accessed (in any order) until
`dbScanUnlockMany()` is called.

The Application Developer's Guide has been updated to describe the API and
implementation is more detail.

Previously a global mutex `lockSetModifyLock` was locked and unlocked during
`dbScanLock()`, acting as a sequencing point for otherwise unrelated calls. The
new dbLock.c implementation does not include any global mutex in `dbScanLock()`
or `dbScanLockMany()`. Locking and unlocking of unrelated lock sets is now
completely concurrent.

### Generate Version Header

A Perl script and Makefile rules have been added to allow modules to generate
a C header file with a macro defined with an automatically updated identifier.
This is a VCS revision ID (Darcs, Git, Mercurial, Subversion, and Bazaar are
supported) or the date/time of the build if no VCS system is in use.

The makeBaseApp example template has been updated with a new device support
which makes this identifier visible via a lsi (long string input) record.

### epicsTime API return status

The epicsTime routines that used to return epicsTimeERROR now return a
specific `S_time_` status value, allowing the caller to discover the reason for
any failure. The identifier `epicsTimeERROR` is no longer defined, so any
references to it in source code will no longer compile. The identifier
epicsTimeOK still exists and has the value 0 as before, so most code that uses
these APIs can be changed in a way that is backwards-compatible with the
previous return status.

Time providers that have to return a status value and still need to be built
with earlier versions of Base can define the necessary status symbols like
this:

```
    #include "epicsTime.h"

    #ifndef M_time
      /* S_time_... status values were not provided before Base 3.16 */
      #define S_time_unsynchronized epicsTimeERROR
      #define S_time_...whatever... epicsTimeERROR
    #endif
```

### Refactoring of epicsReadline

The epicsReadline code has been reorganized to allow the commandline history
editor to be disabled at runtime. The `EPICS_COMMANDLINE_LIBRARY` build setting
still selects the preferred editor, but the new `IOCSH_HISTEDIT_DISABLE`
environment variable can be set at runtime to disable history editing and make
the IOC or other program use the basic editor instead. This is useful when
starting and controlling an IOC from another program through its stdin and
stdout streams since history editors often insert invisible escape codes into
the stdout stream, making it hard to parse.

### Callback subsystem API

Added a new macro `callbackGetPriority(prio, callback)` to the callback.h
header and removed the need for dbScan.c to reach into the internals of its
`CALLBACK` objects.


# Changes incorporated from the 3.15 branch


## Changes made on the 3.15 branch since 3.15.8

### Change to the `junitfiles` self-test build target

The names of the generated junit xml test output files have been changed
from `<testname>.xml` to `<testname>-results.xml`, to allow better
distinction from other xml files. (I.e., for easy wildcard matching.)


## Changes made between 3.15.7 and 3.15.8

### Bug fixes

The following launchpad bugs have fixes included in this release:

- [lp: 1812084](https://bugs.launchpad.net/epics-base/+bug/1812084), Build
  failure on RTEMS 4.10.2
- [lp: 1829770](https://bugs.launchpad.net/epics-base/+bug/1829770), event
  record device support broken with constant INP
- [lp: 1829919](https://bugs.launchpad.net/epics-base/+bug/1829919), IOC
  segfaults when calling dbLoadRecords after iocInit
- [lp: 1838792](https://bugs.launchpad.net/epics-base/+bug/1838792), epicsCalc
  bit-wise operators on aarch64
- [lp: 1841608](https://bugs.launchpad.net/epics-base/+bug/1841608), logClient
  falsely sends error logs on all connections
- [lp: 1853168](https://bugs.launchpad.net/epics-base/+bug/1853168), undefined
  reference to `clock_gettime()`
- [lp: 1862328](https://bugs.launchpad.net/epics-base/+bug/1862328), Race
  condition on IOC start leaves rsrv unresponsive
- [lp: 1868486](https://bugs.launchpad.net/epics-base/+bug/1868486),
  epicsMessageQueue lost messages

### Improvements to the self-test build targets

This release contains changes that make it possible to integrate another test
running and reporting system (such as Google's gtest) into the EPICS build
system. The built-in test-runner and reporting system will continue to be used
by the test programs inside Base however.

These GNUmake `tapfiles` and `test-results` build targets now collect a list of
the directories that experienced test failures and display those at the end of
running and/or reporting all of the tests. The GNUmake process will also only
exit with an error status after running and/or reporting all of the test
results; previously the `-k` flag to make was needed and even that didn't always
work.

Continuous Integration systems are recommended to run `make tapfiles` (or if
they can read junittest output instead of TAP `make junitfiles`) followed by
`make -s test-results` to display the results of the tests. If multiple CPUs are
available the `-j` flag can be used to run tests in parallel, giving the maximum
jobs that should be allowed so `make -j4 tapfiles` for a system with 4 CPUs say.
Running many more jobs than you have CPUs is likely to be slower and is not
recommended.

### Calc Engine Fixes and Enhancements

The code that implements bit operations for Calc expressions has been reworked
to better handle some CPU architectures and compilers. As part of this work a
new operator has been added: `>>>` performs a logical right-shift, inserting
zero bits into the most significant bits (the operator `>>` is an arithmetic
right-shift which copies the sign bit as it shifts the value rightwards).

### IOC logClient Changes

The IOC's error logging system has been updated significantly to fix a number
of issues including:

  - Only send errlog messages to iocLogClient listeners
  - Try to minimize lost messages while the log server is down:
    + Detect disconnects sooner
    + Don't discard the buffer on disconnect
    + Flush the buffer immediately after a server reconnects

### epicsThread: Main thread defaults to allow blocking I/O

VxWorks IOCs (and potentially RTEMS IOCs running GeSys) have had problems with
garbled error messages from dbStaticLib routines for some time &mdash; messages
printed before `iocInit` were being queued through the errlog thread instead of
being output immediately. This has been fixed by initializing the main thread
with its `OkToBlock` flag set instead of cleared. IOCs running on other
operating systems that use iocsh to execute the startup script previously had
that set anyway in iocsh so were not affected, but this change might cause other
programs that don't use iocsh to change their behavior slightly if they use
`errlogPrintf()`, `epicsPrintf()` or `errPrintf()`.

### catools: Handle data type changes in camonitor

The camonitor program didn't properly cope if subscribed to a channel whose data
type changed when its IOC was rebooted without restarting the camonitor program.
This has now been fixed.

### More Record Reference Documentation

The remaining record types have had their reference pages moved from the Wiki,
and some new reference pages have been written to cover the analog array and
long string input and output record types plus the printf record type, none of
which were previously documented. The wiki reference pages covering the fields
common to all, input, and output record types have also been added, thanks to
Rolf Keitel. The POD conversion scripts have also been improved and they now
properly support linking to subsections in a different document, although the
POD changes to add the cross-links that appeared in the original wiki pages
still needs to be done in most cases.

### Fix build issues with newer MinGW versions

The `clock_gettime()` routine is no longer used under MinGW since newer versions
don't provide it any more.

### Fix race for port in RSRV when multiple IOCs start simultaneously

If multiple IOCs were started at the same time, by systemd say, they could race
to obtain the Channel Access TCP port number 5064. This issue has been fixed.


## Changes made between 3.15.6 and 3.15.7

### GNU Readline detection on Linux

Most Linux architectures should now configure themselves automatically to use
the GNU Readline library if its main header file can be found in the expected
place, and not try to use Readline if the header file isn't present. For older
Linux architectures where libncurses or libcurses must also be linked with, the
manual configuration of the `COMMANDLINE_LIBRARY` variable in the appropriate
`configure/os/CONFIG_SITE.Common.<arch>` file will still be necessary.

### Replace `EPICS_TIMEZONE` with `EPICS_TZ`

The `EPICS_TIMEZONE` environment parameter provided time-zone information for
the IOC's locale in the old ANSI format expected by VxWorks for its `TIMEZONE`
environment variable, and can also used by RTEMS to set its `TZ` environment
variable. However the `TIMEZONE` value has to be updated every year since it
contains the exact dates of the daylight-savings time changes. The Posix TZ
format that RTEMS uses contains rules that for calculating those dates, thus its
value would only need updating if the rules (or the locale) are changed.

This release contains changes that replace the `EPICS_TIMEZONE` environment
parameter with one called `EPICS_TZ` and a routine for VxWorks that calculates
the `TIMEZONE` environment variable from the current `TZ` value. This routine
will be run once at start-up, when the EPICS clock has synchronized to its NTP
server. The calculations it contains were worked out and donated to EPICS by
Larry Hoff in 2009; it is unforunate that it has taken 10 years for them to be
integrated into Base.

The default value for the `EPICS_TZ` environment parameter is set in the Base
`configure/CONFIG_SITE_ENV` file, which contains example settings for most EPICS
sites that use VxWorks, and a link to a page describing the Posix TZ format for
any locations that I missed.

If a VxWorks IOC runs continuously without being rebooted from December 31st to
the start of daylight savings time the following year, its `TIMEZONE` value will
be wrong as it was calculated for the previous year. This only affects times
that are converted to a string on the IOC however and is easily fixed; just run
the command `tz2timezone()` on the VxWorks shell and the calculation will be
redone for the current year. IOCs that get rebooted at least once before the
start of summer time will not need this to be done.

### Added new decimation channel filter

A new server-side filter has been added to the IOC for reducing the number
and frequency of monitor updates from a channel by a client-specified factor.
The filter's behaviour is quite simplistic, it passes the first monitor event it
sees to the client and then drops the next N-1 events before passing another
event. For example to sample a 60Hz channel at 1Hz, a 10Hz channel every 6
seconds, or a 1Hz channel once every minute:

```
    Hal$ camonitor 'test:channel.{"dec":{"n":60}}'
    ...
```

More information is included in the filters documentation, which can be found
in the `html/filters.html` document that is generated during the build.

### Imported Record Reference Documentation from Wiki

The remaining record types that had 3.14 reference documentation in the EPICS
Wiki have had that documentation converted and imported into their DBD files.
The preferred form for future updates to the record type descriptions is now an
emailed patch file, a Pull Request through GitHub, or a Merge Request through
Launchpad. Note that in some cases the behavior of a record type in a 7.0.x
release may differ from that of the same record type in a 3.15 release, although
this would be unusual, so it may be important to indicate the branch that your
changes apply to.

**NOTE:** *These documentation changes have modified the order of the fields in
some record definitions. As a result this release is not compatible with record
or device support binaries that were compiled against earlier releases.*

### `make test-results` for Windows

The make target `test-results` should now work properly on Windows. Some Perl
installations used versions of `prove.bat` that would only display the results of
up to 3 tests or didn't return an error status in the event of tests failing. The
build system now calls its own perl script to summarize the results instead of
passing a list of TAP filenames to `prove`.

### Add option to avoid CALLBACK conflict

If a macro `EPICS_NO_CALLBACK` is defined, then callback.h will no longer
(re)define CALLBACK. The name `CALLBACK` is used by the WIN32 API, and
redefinition in callback.h cause errors if some windows headers are later
included.

Code which defines `EPICS_NO_CALLBACK`, but still wishes to use callbacks,
should use the alternate name `epicsCallback` introduced in 3.15.6, 3.16.2, and
7.0.2. It is also possible, though not encouraged, to use `struct callbackPvt`
which has been present since the callback API was introduced.

### Cleaning up with Multiple CA contexts in a Process

Bruno Martins reported a problem with the CA client library at shutdown in a
process that uses multiple CA client contexts. The first context that triggers
the CA client exit handler prevents any others from being able to clean up
because it resets the ID of an internal epicsThreadPrivate variable which is
shared by all clients. This action has been removed from the client library,
which makes cleanup of clients like this possible.

### Perl CA bindings fixed for macOS Mojave

Apple removed some Perl header files from macOS Mojave that were available
in their SDK, requiring a change to the include paths used when compiling the
CA bindings. The new version should build on new and older macOS versions, and
these changes may also help other targets that have an incomplete installation
of Perl (the build will continue after printing a warning that the Perl CA
bindings could not be built).

### Routine `epicsTempName()` removed from libCom

This routine was a simple wrapper around the C89 function `tmpnam()`
which is now seen as unsafe and causes warning messages to be generated by
most modern compilers. The two internal uses of this function have been
modified to call `epicsTempFile()` instead. We were unable to find any
published code that used this function, so it was removed immediately instead
of being deprecated.

### DBD Parsing of Record Types

The Perl DBD file parser has been made slightly more liberal; the order in
which DBD files must be parsed is now more flexible, so that a record type
definition can now be parsed after a device support that referred to that
record type. A warning message will be displayed when the device support is
seen, but the subsequent loading of the record type will be accepted without
triggering an error. See
[Launchpad bug 1801145](https://bugs.launchpad.net/epics-base/+bug/1801145).

### menuScan and several record types documented with POD

The EPICS Wiki pages describing a number of standard record types has been
converted into the Perl POD documentation format and added to the DBD files,
so at build-time an HTML version of these documents is generated and installed
into the htmls directory. Thanks to Tony Pietryla.

### CA client tools learned `-V` option

This displays the version numbers of EPICS Base and the CA protocol.

## Changes made between 3.15.5 and 3.15.6

### Unsetting environment variables

The new command `epicsEnvUnset varname` can be used to
unset an environment variable.

### Warning indicators in msi (and macLib) output

The libCom macro expansion library has been modified so that when the
`SUPPRESS_WARNINGS` flag is set it will no longer include any `,undefined`
or `,recursive` indicators in its output when undefined or recursive
macros are encountered. These indicators were harmless when the output was fed
into an IOC along with a definition for the macro, but when the `msi`
tool was used to generate other kinds of files they caused problems. If the
`msi -V` flag is used the markers will still be present in the output
whenever the appropriate condition is seen.

### Improvements to msi

In addition to fixing its response to discovering parsing errors in its
substitution input file (reported as Launchpad
[bug 1503661](https://bugs.launchpad.net/epics-base/+bug/1503661))
so it now deletes the incomplete output file, the msi program has been cleaned
up a little bit internally.

### All array records now post monitors on their array-length fields

The waveform record has been posting monitors on its NORD field since Base
3.15.0.1; we finally got around to doing the equivalent in all the other
built-in record types, which even required modifying device support in some
cases. This fixes
[Launchpad bug 1730727](https://bugs.launchpad.net/epics-base/+bug/1730727).

### HOWTO: Converting Wiki Record Reference to POD

Some documentation has been added to the `dbdToHtml.pl` script
explaining how Perl POD (Plain Old Documentation) markup can be added to
`.dbd` files to generate HTML documentation for the record types. To see
these instructions, run `perl bin/<host>/dbdToHtml.pl -H`
or `perldoc bin/<host>/dbdToHtml.pl`.

### Fix problem with numeric soft events

Changing from numeric to named soft events introduced an incompatibility
when a numeric event 1-255 is converted from a DOUBLE, e.g. from a calc record.
The `post_event()` API is not marked deprecated any more.

Also `scanpel` has been modified to accept a glob pattern for
event name filtering and to show events with no connected records as well.

### Add `osiSockOptMcastLoop_t` and osiSockTest

Added a new OS-independent typedef for multicast socket options, and a test
file to check their correct operation.

### Support for `CONFIG_SITE.local` in Base

This feature is mostly meant for use by developers; configuration
settings that would normally appear in `base/configure/CONFIG_SITE` can now
be put in a locally created `base/configure/CONFIG_SITE.local` file instead
of having go modify or replace the original. A new `.gitignore` pattern
tells git to ignore all `configure/*.local` files.

### Fix broken `EPICS_IOC_LOG_FILE_LIMIT=0` setting

The Application Developers' Guide says this is allowed and disables the
limit on the log-file, but it hasn't actually worked for some time (if ever).
Note that the iocLogServer will be removed from newer Base release sometime
soon as its functionality can be implemented by other dedicated log servers
such as logstash or syslog-ng.

Fixes [lp:1786858](https://bugs.launchpad.net/bugs/1786858)
and part of [lp:1786966](https://bugs.launchpad.net/bugs/1786966).

### Cleanup of startup directory

The files in the startup directory have not been maintained in recent years
and have grown crufty (technical term). This release includes the following
updates to these files:

  - The Perl `EpicsHostArch.pl` script has been rewritten, and support
    for a few previously missing host architectures has been added to it.
  - The `EpicsHostArch.pl` script has also been moved into the standard
    `src/tools` directory, from where it will be installed into
    `lib/perl`. In this new location it is no longer executable, so it must
    be run by the `perl` executable.
  - The build system has been adjusted to look for `EpicsHostArch.pl` in
    both places if the `EPICS_HOST_ARCH` environment variable has not been
    set at build-time.
  - Sites that used the original Perl script to set `EPICS_HOST_ARCH` as part of
    their standard environment will need to adjust their scripts when they
    upgrade to this release.
  - The `EpicsHostArch` shell script has been replaced with a wrapper
    routine that calls the Perl `EpicsHostArch.pl` script. Sites that rely on
    this script to set `EPICS_HOST_ARCH` should consider switching to the
    Perl script instead.
  - The `Site.cshrc` and `Site.profile` files have been renamed to
    `unix.csh` and `unix.sh`, respectively.
  - The existing `win32.bat` file has been cleaned up and a new
    `windows.bat` file added for 64-bit targets. The contents of these files
    should be seen as examples, don't uncomment or install parts for software
    that you don't explicitly know that you need.

### Recent Apple XCode Build Issues

The latest version of XCode will not compile calls to `system()` or
`clock_settime()` for iOS targets. There were several places in Base
where these were being compiled, although there were probably never called. The
code has now been modified to permit iOS builds to complete again.

### Prevent illegal alarm severities

A check has been added to `recGblResetAlarms()` that prevents records
from getting an alarm severity higher than `INVALID_ALARM`. It is still possible
for a field like HSV to get set to a value that is not a legal alarm severity,
but the core IOC code should never copy such a value into a record's SEVR or
ACKS fields. With this fix the record's alarm severity will be limited to
`INVALID_ALARM`.

### Fixes for Launchpad bugs

The following launchpad bugs have fixes included:

  - [lp: 1786320](https://bugs.launchpad.net/epics-base/+bug/1786320), dbCa
    subscribes twice to ENUM
  - [lp: 541221](https://bugs.launchpad.net/epics-base/+bug/541221),
    `assert (pca->pgetNative)` failed in ../dbCa.c
  - [lp: 1747091](https://bugs.launchpad.net/epics-base/+bug/1747091),
    epicsTimeGetEvent() / generalTime bug
  - [lp: 1743076](https://bugs.launchpad.net/epics-base/+bug/1743076), Segfault
    in `ca_attach_context()` during exits
  - [lp: 1751380](https://bugs.launchpad.net/epics-base/+bug/1751380), Deadlock
    in `ca_clear_subscription()`
  - [lp: 1597809](https://bugs.launchpad.net/epics-base/+bug/1597809), Setting
    NAME field in DB file may break IOC
  - [lp: 1770292](https://bugs.launchpad.net/epics-base/+bug/1770292),
    `get_alarm_double()` inconsistent across record types
  - [lp: 1771298](https://bugs.launchpad.net/epics-base/+bug/1771298),
    Conversion of NaN to integer relies on undefined behavior

### Updated VxWorks Timezone settings

Removed the settings for 2017; fixed the hour of the change for MET.

### Fixed camonitor server side relative timestamps bug

Initialize the first time-stamp from the first monitor, not the client-side
current time in this configuration.

### Build changes for MSVC

Windows builds using Visual Studio 2015 and later now use the `-FS`
compiler option to allow parallel builds to work properly.

We now give the `-FC` option to tell the compiler to print absolute
paths for source files in diagnostic messages.

### Extend maximum Posix epicsEventWaitWithTimeout() delay

The Posix implementation of epicsEventWaitWithTimeout() was limiting the
timeout delay to at most 60 minutes (3600.0 seconds). This has been changed to
10 years; significantly longer maximum delays cause problems on systems where
`time_t` is still a signed 32-bit integer so cannot represent absolute
time-stamps after 2038-01-19. Our assumption is that such 32-bit systems will
have been retired before the year 2028, but some additional tests have been
added to the epicsTimeTest program to detect and fail if this assumption is
violated.

### New test-related make targets

This release adds several new make targets intended for use by developers
and Continuous Integration systems which simplify the task of running the
built-in self-test programs and viewing the results. Since these targets are
intended for limited use they can have requirements for the build host which
go beyond the standard minimum set needed to build and run Base.

#### `test-results` - Summarize test results

The new make target `test-results` will run the self-tests if
necessary to generate a TAP file for each test, then summarizes the TAP output
files in each test directory in turn, displaying the details of any failures.
This step uses the program `prove` which comes with Perl, but also needs
`cat` to be provided in the default search path so will not work on most
Windows systems.

#### `junitfiles` - Convert test results to JUnit XML Format

The new make target `junitfiles` will run the self-tests if necessary
and then convert the TAP output files into the more commonly-supported JUnit
XML format. The program that performs this conversion needs the Perl module
`XML::Generator` to have been installed.

#### `clean-tests` - Delete test result files

The new make target `clean-tests` removes any test result files from
previous test runs. It cleans both TAP and JUnit XML files.

### Fix DNS related crash on exit

The attempt to fix DNS related delays for short lived CLI programs (eg. caget)
in [lp:1527636](https://bugs.launchpad.net/epics-base/+bug/1527636) introduced a
bug which cased these short lived clients to crash on exit. This bug should now
be fixed.

### Server bind issue on Windows

When a National Instruments network variables CA server is already running on
a Windows system and an IOC or PCAS server is started, the IOC's attempt to
bind a TCP socket to the CA server port number fails, but Windows returns a
different error status value than the IOC is expecting in that circumstance
(because the National Instruments code requests exclusive use of that port,
unlike the EPICS code) so the IOC fails to start properly. The relevent EPICS
bind() checks have now been updated so the IOC will request that a dynamic port
number be allocated for this TCP socket instead when this happens.

### Checking Periodic Scan Rates

Code has been added to the IOC startup to better protect it against bad
periodic scan rates, including against locales where `.` is not
accepted as a decimal separator character. If the scan period in a menuScan
choice string cannot be parsed, the associated periodic scan thread will no
longer be started by the IOC and a warning message will be displayed at iocInit
time. The `scanppl` command will also flag the faulty menuScan value.

## Changes made between 3.15.4 and 3.15.5

### dbStatic Library Speedup and Cleanup

Loading of database files has been optimized to avoid over-proportionally
long loading times for large databases. As a part of this, the alphabetical
ordering of records instances (within a record type) has been dropped. In the
unexpected case that applications were relying on the alphabetic order, setting
`dbRecordsAbcSorted = 1` before loading the databases will retain the
old behavior.

The routine `dbRenameRecord()` has been removed, as it was intended
to be used by database configuration tools linked against a host side version
of the dbStatic library that is not being built anymore.

### Launchpad Bug-fixes

In addition to the more detailed change descriptions below, the following
Launchpad bugs have also been fixed in this release:

  - [lp:1440186](https://bugs.launchpad.net/epics-base/+bug/1440186) Crash due
    to a too small buffer being provided in `dbContextReadNotifyCache()`
  - [lp:1479316](https://bugs.launchpad.net/epics-base/+bug/1479316) Some data
    races found using Helgrind
  - [lp:1495833](https://bugs.launchpad.net/epics-base/+bug/1495833) biRecord
    prompt groups are nonsensical
  - [lp:1606848](https://bugs.launchpad.net/epics-base/+bug/1606848) WSAIoctl
    `SIO_GET_INTERFACE_LIST` failed in Windows

### Whole-Program Optimization for MS Visual Studio Targets

When using the Microsoft compilers a new build system variable is provided that
controls whether whole program optimization is used or not. For static builds
using Visual Studio 2010 this optimization must be disabled. This is controlled
in the files `configure/os/CONFIG_SITE.Common.windows-x64-static` and
`configure/os/CONFIG_SITE.Common.win32-x86-static` by setting the variable
`OPT_WHOLE_PROGRAM=NO` to override the default value `YES` that would otherwise
be used.

Note that enabling this optimization slows down the build process. It is not
possible to selectively disable this optimization, when building a particular
module say; Microsoft's linker will restart itself automatically with the
`-LTCG` flag set and display a warning if it is asked to link any object
files that were compiled with the `-GL` flag.

### Add dynamic (variable length) array support to PCAS

Dynamic array sizing support was added to the IOC server (RSRV) in the
Base-3.14.12 release, but has not until now been supported in the Portable
Channel Access Server (PCAS). Channel Access server applications using the
PCAS may not need to be modified at all; if they already push monitors with
different gdd array lengths, those variable sizes will be forwarded to any CA
clients who have requested variable length updates. The example CAS server
application has been modified to demonstrate this feature.

In implementing the above, the gdd method `gdd::put(const gdd *)` now
copies the full-sized array from the source gdd if the destination gdd is of
type array, has no allocated memory and a boundary size of 0.

### Additional epicsTime conversion

The EPICS timestamp library (epicsTime) inside libCom's OSI layer has
been extended by routines that convert from `struct tm` to the EPICS
internal `epicsTime` type, assuming UTC - i.e. without going through
the timezone mechanism. This solves issues with converting from the structured
type to the EPICS timestamp at driver level from multiple threads at a high
repetition rate, where the timezone mechanism was blocking on file access.

### MinGW Cross-builds from Linux

The build configuration files that allow cross-building of the 32-bit
win32-x86-mingw cross-target have been adjusted to default to building shared
libraries (DLLs) as this is now supported by recent MinGW compilers. The 64-bit
windows-x64-mingw cross-target was already being built that way by default. The
configuration options to tell the minGW cross-compiler to link programs with
static versions of the compiler support libraries have now been moved into the
`CONFIG_SITE.linux-x86.<target>` files.

### General Time updates

The `iocInit` code now performs a sanity check of the current time
returned by the generalTime subsystem and will print a warning if the wall-clock
time returned has not been initialized yet. This is just a warning message; when
a time provider does synchonize the IOC will subsequently pick up and use the
correct time. This check code also primes the registered event system provider
if there is one so the `epicsTimeGetEventInt()` routine will work on IOCs
that ask for event time within an interrupt service routine.

The osiClockTime provider's synchronization thread (which is only used on
some embedded targets) will now poll the other time providers at 1Hz until the
first time it manages to get a successful timestamp, after which it will poll
for updates every 60 seconds as before.

The routine `generalTimeGetExceptPriority()` was designed for use by
backup (lower priority) time providers like the osiClockTime provider which do
not have their own absolute time reference and rely on other providers for an
absolute time source. This routine no longer implements the ratchet mechanism
that prevented the time it returned from going backwards. If the backup clock's
tick-timer runs fast the synchronization of the backup time provider would never
allow it to be corrected backwards when the ratchet was in place. The regular
`epicsTimeGetCurrent()` API still uses the ratchet mechanism, so this
change will not cause the IOC to see time going backwards.

### Microsoft Visual Studio builds

The build configuration files for builds using the Microsoft compilers have been
updated, although there should be no noticable difference at most sites. One
extra compiler warning is now being suppressed for C++ code, `C4344: behavior
change: use of explicit template arguments results in ...` which is gratuitous
and was appearing frequently in builds of the EPICS V4 modules.

Cross-builds of the windows-x64 target from a win32-x86 host have been
removed as they don't actually work within the context of a single `make`
run. Significant changes to the build configuration files would be necessary for
these kinds of cross-builds to work properly, which could be done if someone
needs them (email Andrew Johnson before working on this, and see
[this stack-overflow answer](http://stackoverflow.com/questions/5807647/how-do-you-compile-32-bit-and-64-bit-applications-at-the-same-time-in-visual-stu) for a starting point).

### Bazaar keywords such as 'Revision-Id' removed

In preparation for moving to git in place of the Bazaar revision control
system we have removed all the keywords from the Base source code.

### Linux systemd service file for CA Repeater

Building this version of Base on a Linux system creates a systemd service
file suitable for starting the Channel Access Repeater under systemd. The file
will be installed into the target bin directory, from where it can be copied
into the appropriate systemd location and modified as necessary. Installation
instructions are included as comments in the file.

## Changes made between 3.15.3 and 3.15.4

### New string input device support "getenv"

A new "getenv" device support for both the stringin and lsi (long string
input) record types can be used to read the value of an environment variable
from the IOC at runtime. See base/db/softIocExit.db for sample usage.

### Build rules and `DELAY_INSTALL_LIBS`

A new order-only prerequisite build rule has been added to ensure that
library files (and DLL stubs on Windows) get installed before linking any
executables, which resolves parallel build problems on high-powered CPUs. There
are some (rare) cases though where a Makefile has to build an executable and run
it to be able to compile code for a library built by the same Makefile. With
this new build rule GNUmake will complain about a circular dependency and the
build will probably fail in those cases. To avoid this problem the failing
Makefile should set `DELAY_INSTALL_LIBS = YES` before including the
`$(TOP)/configure/RULES` file, disabling the new build rule.

### IOC environment variables and build parameters

The IOC now sets a number of environment variables at startup that provide the
version of EPICS Base it was built against (`EPICS_VERSION_...`) and its build
architecture (ARCH). In some cases this allows a single iocBoot/ioc directory to
be used to run the same IOC on several different architectures without any
changes.

There are also 3 new environment parameters (`EPICS_BUILD_...`) available that
C/C++ code can use to find out the target architecture, OS class and compiler
class it was built with. These may be useful when writing interfaces to other
languages.

### New implementation of `promptgroup`/`gui_group` field property

The mechanism behind the `promptgroup()` field property inside a record type
definition has been changed. Instead of using a fixed set of choices,
the static database access library now collects the used gui group names
while parsing DBD information. Group names should start with a two-digit number
plus space-dash-space to allow proper sorting of groups.

The include file `guigroup.h` that defined the fixed set of choices
has been deprecated. Instead, use the conversion functions between index number
and group string that have been added to dbStaticLib.

When a DBD file containing record-type descriptions is expanded, any
old-style `GUI_xxx` group names will be replaced by a new-style
string for use by the IOC. This permits an older record type to be used with
the 3.15.4 release, although eventually record types should be converted by
hand with better group names used.

### CA server configuration changes

RSRV now honors `EPICS_CAS_INTF_ADDR_LIST` and binds only to the provided list
of network interfaces. Name searches (UDP and TCP) on other network interfaces
are ignored. For example on a computer with interfaces 10.5.1.1/24, 10.5.2.1/24,
and 10.5.3.1/24, setting `EPICS_CAS_INTF_ADDR_LIST='10.5.1.1 10.5.2.1'` will
accept traffic on the .1.1 and .2.1, but ignore from .3.1

RSRV now honors `EPICS_CAS_IGNORE_ADDR_LIST` and ignores UDP messages received
from addresses in this list.

Previously, CA servers (RSRV and PCAS) would build the beacon address list using
`EPICS_CA_ADDR_LIST` if `EPICS_CAS_BEACON_ADDR_LIST` was no set. This is no
longer done. Sites depending on this should set both environment variables to
the same value.

### IPv4 multicast for name search and beacons

libca, RSRV, and PCAS may now use IPv4 multicasting for UDP traffic (name search
and beacons). This is disabled by default. To enable multicast address(s) must
be listed in `EPICS_CA_ADDR_LIST` for clients and `EPICS_CAS_INTF_ADDR_LIST` for
servers (IOCs should set both). For example:

    EPICS_CAS_INTF_ADDR_LIST='224.0.2.9' EPICS_CA_ADDR_LIST=224.0.2.9

Please note that no IPv4 multicast address is officially assigned for Channel
Access by IANA. The example 224.0.2.9 is taken from the AD-HOC Block I range.

### Moved `mlockall()` into its own epicsThread routine

Since EPICS Base 3.15.0.2 on Posix OSs the initialization of the epicsThread
subsystem has called `mlockall()` when the OS supports it and thread
priority scheduling is enabled. Doing so has caused problems in third-party
applications that call the CA client library, so the functionality has been
moved to a separate routine `epicsThreadRealtimeLock()` which will be
called by the IOC at iocInit (unless disabled by setting the global variable
`dbThreadRealtimeLock` to zero).

### Added dbQuietMacroWarnings control

When loading database files, macros get expanded even on comment lines. If a
comment contains an undefined macro, the load still continues but an error
message gets printed. For this release the error message has been changed to a
warning, but even this warning can be made less verbose by setting this new
variable to a non-zero value before loading the file, like this:

```
    var dbQuietMacroWarnings 1      iocsh
    dbQuietMacroWarnings=1          VxWorks
```

This was [Launchpad bug
541119](https://bugs.launchpad.net/bugs/541119).

## Changes from the 3.14 branch between 3.15.3 and 3.15.4

### NTP Time Provider adjusts to OS tick rate changes

Dirk Zimoch provided code that allows the NTP Time provider (used on VxWorks
and RTEMS only) to adapt to changes in the OS clock tick rate after the provider
has been initialized. Note that changing the tick rate after iocInit() is not
advisable, and that other software might still misbehave if initialized before
an OS tick rate change. This change was back-ported from the 3.15 branch.

### Making IOC `ca_get` operations atomic

When a CA client gets data from an IOC record using a compound data type such
as `DBR_TIME_DOUBLE` the value field is fetched from the database in a
separate call than the other metadata, without keeping the record locked. This
allows some other thread such as a periodic scan thread a chance to interrupt
the get operation and process the record in between. CA monitors have always
been atomic as long as the value data isn't a string or an array, but this race
condition in the CA get path has now been fixed so the record will stay locked
between the two fetch operations.

This fixes
[Launchpad bug 1581212](https://bugs.launchpad.net/epics-base/+bug/1581212),
thanks to Till Strauman and Dehong Zhang.

### New `CONFIG_SITE` variable for running self-tests

The 'make runtests' and 'make tapfiles' build targets normally only run the
self-tests for the main `EPICS_HOST_ARCH` architecture. If the host is
able to execute self-test programs for other target architectures that are being
built by the host, such as when building a `-debug` version of the host
architecture for example, the names of those other architectures can be added to
the new `CROSS_COMPILER_RUNTEST_ARCHS` variable in either the
`configure/CONFIG_SITE` file or in an appropriate
`configure/os/CONFIG_SITE.<host>.Common` file to have the test
programs for those targets be run as well.

### Additional RELEASE file checks

An additional check has been added at build-time for the contents of the
`configure/RELEASE` file(s), which will mostly only affect users of the Debian
EPICS packages published by NSLS-2. Support modules may share an install path,
but all such modules must be listed adjacent to each other in any `RELEASE`
files that point to them. For example the following will fail the new checks:

```
    AUTOSAVE = /usr/lib/epics
    ASYN = /home/mdavidsaver/asyn
    EPICS_BASE = /usr/lib/epics
```

giving the compile-time error

```
    This application's RELEASE file(s) define
        EPICS_BASE = /usr/lib/epics
    after but not adjacent to
        AUTOSAVE = /usr/lib/epics
    Module definitions that share paths must be grouped together.
    Either remove a definition, or move it to a line immediately
    above or below the other(s).
    Any non-module definitions belong in configure/CONFIG_SITE.
```

In many cases such as the one above the order of the `AUTOSAVE` and
`ASYN` lines can be swapped to let the checks pass, but if the
`AUTOSAVE` module depended on `ASYN` and hence had to appear
before it in the list this error indicates that `AUTOSAVE` should also be
built in its own private area; a shared copy would likely be incompatible with
the version of `ASYN` built in the home directory.

### String field buffer overflows

Two buffer overflow bugs that can crash the IOC have been fixed, caused by
initializing a string field with a value larger than the field size
([Launchpad bug 1563191](https://bugs.launchpad.net/bugs/1563191)).

### Fixed stack corruption bug in epicsThread C++ API

The C++ interface to the epicsThread API could corrupt the stack on thread
exit in some rare circumstances, usually at program exit. This bug has been
fixed ([Launchpad bug 1558206](https://bugs.launchpad.net/bugs/1558206)).

### RTEMS NTP Support Issue

On RTEMS the NTP Time Provider could in some circumstances get out of sync
with the server because the `osdNTPGet()` code wasn't clearing its input socket
before sending out a new request. This
([Launchpad bug 1549908](https://bugs.launchpad.net/bugs/1549908))
has now been fixed.

### CALC engine bitwise operator fixes

The bitwise operators in the CALC engine have been modified to work properly
with values that have bit 31 (0x80000000) set. This modification involved
back-porting some earlier changes from the 3.15 branch, and fixes
[Launchpad bug 1514520](https://code.launchpad.net/bugs/1514520).

### Fix `ipAddrToAsciiAsync()`: Don't try to join the daemon thread

On process exit, don't try to stop the worker thread that makes DNS lookups
asynchronous. Previously this would wait for any lookups still in progress,
delaying the exit unnecessarily. This was most obvious with catools (eg.
cainfo).
[lp:1527636](https://bugs.launchpad.net/bugs/1527636)

### Fix `epicsTime_localtime()` on Windows

Simpler versions of the `epicsTime_gmtime()` and `epicsTime_localtime()`
routines have been included in the Windows implementations, and a new test
program added. The original versions do not report DST status properly. Fixes
[Launchpad bug 1528284](https://bugs.launchpad.net/bugs/1528284).<|MERGE_RESOLUTION|>--- conflicted
+++ resolved
@@ -17,88 +17,6 @@
 
 <!-- Insert new items immediately below here ... -->
 
-<<<<<<< HEAD
-### Add registerAllRecordDeviceDrivers()
-
-Addition of registerAllRecordDeviceDrivers() as an iocsh function
-and in iocshRegisterCommon.h.  This function uses dynamic lookup with epicsFindSymbol()
-to perform the same function as a generated \*_registerRecordDeviceDriver() function.
-This allows dynamic loading/linking of support modules without code generation.
-
-This feature is not intended for use by IOCs constructed using the standard EPICS application
-build process and booted from a startup script in an iocBoot subdirectory, although it might
-work in some of those cases (the IOC's registerRecordDeviceDriver.cpp file is still required
-to link everything into the executable). It also won't work with some static build
-configurations or where the symbol table has been stripped from the executable.
-
-### Using a `{const:"string"}` to initialize an array of `DBF_CHAR`
-
-It is now possible to use a JSON Const link with a string value to initialize
-an aai or waveform record that has `FTVL` set to `CHAR` through the INP link.
-The string length is not limited to 40 characters. This should also work for
-aSub record inputs similarly configured as long strings.
-
-```
-  record(waveform, "wf") {
-    field(NELM, 100)
-    field(FTVL, CHAR)
-    field(INP, {const:"This is a waveform and more than 40 characters"})
-  }
-```
-
-### RELEASE files may use `undefine`
-
-GNUmake added the directive `undefine` in version 3.82 to allow variables to
-be undefined. Support for this has been added to the EPICS Release file parser,
-so `undefine` can now be used in configure/RELEASE files to unset variables.
-
-## EPICS Release 7.0.4.1
-
-### ARM Architecture Changes
-
-Build configuration files for a new cross-build architecture `linux-aarch64`
-have been added, and the targets `linux-arm_el` and `linux-arm_eb` removed.
-The 64-bit ARM architecture target doesn't have build files for self-hosting
-yet but they should be relatively easy to add, contributions welcome!
-
-### Bug fixes
-
-The following bugs/issues have fixes included in this release:
-
-- [lp: 1884339](https://bugs.launchpad.net/epics-base/+bug/1884339),
-  Inaccessible CA servers on Windows
-- [github: 83](https://github.com/epics-base/epics-base/issues/83)
-  osdTimeGetCurrent doesn't work for subprocess on macOS
-- Recent Cygwin build problem with a missing `TCP_NODELAY` declaration.
-
-### Perl CA Bindings under Conda
-
-Builds of the Perl CA bindings weren't working properly when the Perl
-installation was from Conda. This release also fixed the capr.pl script
-to handle the INT64 data types, and to be able to properly handle missing
-fields, as happens if the IOC is running an older EPICS version for example.
-
-### epicsMessageQueue implementation on RTEMS
-
-The implementation of the `epicsMessageQueue` used on RTEMS has switched from
-the native RTEMS-specific one to the EPICS generic version, avoiding a bug
-in the RTEMS Kernel message queue code.
-
-### Record Name Validation
-
-Historically, there have been very few restrictions on which characters
-may be present in record and alias names.  Base 3.14.12.3 added a warning
-for names containing space, single or double quote, period/dot, or
-dollar sign.
-
-```
-Bad character ' ' in record name "bad practice"
-```
-
-7.0.4.1 Turns this warning into an error, and adds a new warning
-if a record name begins with a minus, plus, left square bracket,
-or left curly bracket.
-=======
 ### Support for empty arrays
 
 Several problems with empty arrays have been fixed.
@@ -135,7 +53,88 @@
 to be set to 0 (without any alarm).
 A target field needs to have the SPC_DBADDR tag to be recognized as an array
 field and the record support must define a put_array_info method.
->>>>>>> d1491e08
+
+### Add registerAllRecordDeviceDrivers()
+
+Addition of registerAllRecordDeviceDrivers() as an iocsh function
+and in iocshRegisterCommon.h.  This function uses dynamic lookup with
+`epicsFindSymbol()` to perform the same function as a generated
+`*_registerRecordDeviceDriver()` function.
+This allows dynamic loading/linking of support modules without code generation.
+
+This feature is not intended for use by IOCs constructed using the standard EPICS application
+build process and booted from a startup script in an iocBoot subdirectory, although it might
+work in some of those cases (the IOC's registerRecordDeviceDriver.cpp file is still required
+to link everything into the executable). It also won't work with some static build
+configurations or where the symbol table has been stripped from the executable.
+
+### Using a `{const:"string"}` to initialize an array of `DBF_CHAR`
+
+It is now possible to use a JSON Const link with a string value to initialize
+an aai or waveform record that has `FTVL` set to `CHAR` through the INP link.
+The string length is not limited to 40 characters. This should also work for
+aSub record inputs similarly configured as long strings.
+
+```
+  record(waveform, "wf") {
+    field(NELM, 100)
+    field(FTVL, CHAR)
+    field(INP, {const:"This is a waveform and more than 40 characters"})
+  }
+```
+
+### RELEASE files may use `undefine`
+
+GNUmake added the directive `undefine` in version 3.82 to allow variables to
+be undefined. Support for this has been added to the EPICS Release file parser,
+so `undefine` can now be used in configure/RELEASE files to unset variables.
+
+## EPICS Release 7.0.4.1
+
+### ARM Architecture Changes
+
+Build configuration files for a new cross-build architecture `linux-aarch64`
+have been added, and the targets `linux-arm_el` and `linux-arm_eb` removed.
+The 64-bit ARM architecture target doesn't have build files for self-hosting
+yet but they should be relatively easy to add, contributions welcome!
+
+### Bug fixes
+
+The following bugs/issues have fixes included in this release:
+
+- [lp: 1884339](https://bugs.launchpad.net/epics-base/+bug/1884339),
+  Inaccessible CA servers on Windows
+- [github: 83](https://github.com/epics-base/epics-base/issues/83)
+  osdTimeGetCurrent doesn't work for subprocess on macOS
+- Recent Cygwin build problem with a missing `TCP_NODELAY` declaration.
+
+### Perl CA Bindings under Conda
+
+Builds of the Perl CA bindings weren't working properly when the Perl
+installation was from Conda. This release also fixed the capr.pl script
+to handle the INT64 data types, and to be able to properly handle missing
+fields, as happens if the IOC is running an older EPICS version for example.
+
+### epicsMessageQueue implementation on RTEMS
+
+The implementation of the `epicsMessageQueue` used on RTEMS has switched from
+the native RTEMS-specific one to the EPICS generic version, avoiding a bug
+in the RTEMS Kernel message queue code.
+
+### Record Name Validation
+
+Historically, there have been very few restrictions on which characters
+may be present in record and alias names.  Base 3.14.12.3 added a warning
+for names containing space, single or double quote, period/dot, or
+dollar sign.
+
+```
+Bad character ' ' in record name "bad practice"
+```
+
+7.0.4.1 Turns this warning into an error, and adds a new warning
+if a record name begins with a minus, plus, left square bracket,
+or left curly bracket.
 
 ## EPICS Release 7.0.4
 
