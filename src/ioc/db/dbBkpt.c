/*************************************************************************\
* Copyright (c) 2002 The University of Chicago, as Operator of Argonne
*     National Laboratory.
* Copyright (c) 2002 The Regents of the University of California, as
*     Operator of Los Alamos National Laboratory.
* EPICS BASE Versions 3.13.7
* and higher are distributed subject to a Software License Agreement found
* in file LICENSE that is included with this distribution. 
\*************************************************************************/
/* dbBkpt.c */
/*
 *      Author:          Matthew Needes
 *      Date:            8-30-93
*/

/*
 *   Database Breakpoint Manipulation and User Interface
 *
 * USER COMMANDS
 *  dbb(record_name)   Set a breakpoint in a record
 *  dbd(record_name)   Delete a record's breakpoint
 *  dbc(record_name)   Resume record processing
 *  dbs(record_name)   Step through record processing through
 *                        IO links, forward process links, etc.
 *  dbstat()           Display status of stopped records in lock sets.
 *  dbap(record_name)  Toggle automatic print after processing.
 *  dbp(record_name)   Print out fields from record currently stopped.
 *  dbprc(record_name) Processes a record once without printing it.
 *                          (Unless autoprint is on)
 *
 * INTERNAL FUNCTIONS
 *  dbBkpt()           Process breakpoints, called by dbProcess().
 *  dbPrint()          Prints record if autoprint enabled.
 *  dbBkptCont()       The task that continues and steps through
 *                         records that are stopped at a breakpoint.
 */

/* #define BKPT_DIAG */

#include <stddef.h>
#include <stdlib.h>
#include <stdio.h>
#include <stdarg.h>
#include <string.h>

#include "alarm.h"
#include "dbDefs.h"
#include "ellLib.h"
#include "epicsEvent.h"
#include "epicsMutex.h"
#include "epicsThread.h"
#include "epicsTime.h"
#include "errlog.h"
#include "errMdef.h"

#define epicsExportSharedSymbols
#include "dbAccessDefs.h"
#include "dbAddr.h"
#include "dbBase.h"
#include "dbBkpt.h"
#include "dbCommon.h"
#include "db_field_log.h"
#include "dbFldTypes.h"
#include "dbFldTypes.h"
#include "dbLink.h"
#include "dbLock.h"
#include "dbScan.h"
#include "dbTest.h"
#include "link.h"
#include "recGbl.h"
#include "recSup.h"
#include "special.h"

/* private routines */
static void dbBkptCont(dbCommon *precord);
static long FIND_CONT_NODE(
  const char *record_name,
  struct LS_LIST **ppnode,
  struct dbCommon **pprecord);

/*
 *  Breakpoints are used as a debugging instrument to suspend the
 *    processing of database records.  Once suspended, record
 *    processing may continue if either a continue (dbc()) or a
 *    step (dbs()) command is then issued.  The current record's
 *    contents may be printed either with dbp(), or immediately
 *    after processing (use dbap() to toggle the BKPT_PRINT bit).
 *
 *  dbb() and dbd() add a breakpoint to a record or delete one
 *    from a record.  dbstat() prints out comprehensive breakpoint
 *    status information.
 *   
 *  Breakpoints may be set on a per lockset basis.  When a
 *    breakpoint is set in a lockset, a new task is created. A
 *    separate task gets created for _every_ lockset containing
 *    a breakpoint.  Thus multiple locksets may be debugged
 *    simultaneously.  The breakpoint handler then schedules future
 *    processing in that lockset to this task.  The separate task is
 *    used so that locksets that do not have breakpoints are isolated
 *    from locksets that do.  This allows the processing of other
 *    locksets to continue uninterupted, even if they exist on the same
 *    scan list as a lockset containing a breakpoint.
 *
 *  An entrypoint is the first record that gets processed in a lockset.
 *    This type of record is the basis for subsequent recursive executions
 *    of dbProcess().  The breakpoint handler monitors and schedules
 *    these entrypoints to the breakpoint tasks.
 *
 *  Two hooks have been inserted in dbProcess() to manage breakpoints,
 *    dbBkpt() and dbPrint().  The former does two things:
 *
 *        1.  Schedule entrypoints with the breakpoint task.
 *        2.  Suspend record processing when a breakpoint is detected.
 *
 *    1 occurs only if dbProcess() is called outside of the breakpoint
 *    task.  Number 2 only occurs when dbProcess() is called from
 *    _within_ the breakpoint task's context.  Number 1 is used for
 *    detection and scheduling, while 2 is used for suspending the task.
 *
 *  The dbPrint() hook is used to print out a record's contents immediately
 *    _after_ a record has been processed.
 *
 *  The dbBkptCont, or breakpoint task, pends on a semaphore that gets
 *    released whenever new entrypoints are scheduled for it.  When
 *    released, this task then runs down its entrypoint queue and
 *    processes each entrypoint in turn.  In this context, dbProcess
 *    will execute the dbBkpt() hook in mode 2, allowing this task to
 *    be suspended whenever a breakpoint is detected.
 *
 *  NOTE:  This is not a very "real-time" implementation (even for those
 *     locksets not containing a breakpoint).  I may fix this later.
 *
 *  Final comment:  The scary thing is, I don't think this can be done
 *     more simply...
 *
 */

/*
 *  Flag used by dbProcess() to determine if there are
 *    any breakpoints.  This is so that there is only
 *    a single comparison in the critical path during
 *    normal record execution, i.e. when there aren't
 *    any breakpoints set.
 */
long lset_stack_count = 0;

/*
 *  Stack--in which each entry represents a different
 *    lock set with either breakpoints and/or stopped
 *    execution.  (Breakpoints may be disabled even
 *    though execution is stopped).  The order of the
 *    list is maintained so that the entry on the top
 *    of stack is used as a default for dbc() and dbs().
 *    The semaphore is used to prevent conflicts while
 *    operating with this stack.
 */
static ELLLIST lset_stack = ELLLIST_INIT;
static epicsMutexId bkpt_stack_sem = 0;

/*
 *  Stores the last lockset continued or stepped from.
 *    dbs() and dbc() will print a message if the current
 *    lockset to be continued from differs from this
 *    variable.
 */
static unsigned long last_lset = 0;

/*
 *  FIND_LOCKSET() finds the stack entry
 *    whose l_num field matches precord's
 *    lset field.  The node that is found
 *    is returned in "pnode."
 */
#define FIND_LOCKSET(precord, pnode) \
  pnode = (struct LS_LIST *) ellFirst(&lset_stack); \
  while ((pnode) != NULL) { \
     if (pnode->l_num == dbLockGetLockId(precord)) break; \
     pnode = (struct LS_LIST *) ellNext((ELLNODE *)pnode); \
  } \

/*
 *  FIND_QUEUE_ENTRY() matches entries in an
 *     entry point queue.  pep_queue is the queue
 *     being searched, pqe is the pointer to the
 *     queue entry found, and precord is the record
 *     being searched for in *pep_queue.
 */
#define FIND_QUEUE_ENTRY(pep_queue, pqe, precord) \
  pqe = (struct EP_LIST *) ellFirst(pep_queue); \
  while ((pqe) != NULL) { \
     if ((pqe)->entrypoint == (precord)) break; \
     pqe = (struct EP_LIST *) ellNext((ELLNODE *)pqe); \
  } \

/*
 *  Fills out pnode and precord structures for dbc() and dbs()
 *      MUST LOCK OUT STACK BEFORE ENTRY
 */
static long FIND_CONT_NODE(
  const char *record_name,
  struct LS_LIST **ppnode,
  struct dbCommon **pprecord)
{
  struct dbAddr addr; 
  struct LS_LIST *pnode;
  struct dbCommon *precord = NULL;
  long status = 0;

  if (record_name == NULL) {
    /*
     *  Search through stack, taking the first entry that
     *    is currently stopped at a breakpoint.
     */
     pnode = (struct LS_LIST *) ellFirst(&lset_stack); 
     while (pnode != NULL) {
        if (pnode->precord != NULL) {
           precord = pnode->precord;
           break;
        }
        pnode = (struct LS_LIST *) ellNext((ELLNODE *)pnode);
     }
  
     if (pnode == NULL) {
        printf("   BKPT> No records are currently stopped\n");
        return(S_db_notStopped);
     }
  }
  else {
    /*
     *  Convert name to address
     */
     status = dbNameToAddr(record_name, &addr);
     if (status == S_db_notFound)
         printf("   BKPT> Record %s not found\n", record_name);
     if (status != 0)
         return(status);

     precord = addr.precord;

     FIND_LOCKSET(precord, pnode);

     if (pnode == NULL || pnode->precord == NULL) {
        printf("   BKPT> Currently not stopped in this lockset\n");
        return(S_db_notStopped);
     }
  }

  *pprecord = precord;
  *ppnode = pnode;
  return(0);
}

/*
 *  Initialise the breakpoint stack
 */
void dbBkptInit(void)
{
    if (! bkpt_stack_sem) {
        bkpt_stack_sem = epicsMutexMustCreate();
        lset_stack_count = 0;
    }
}

/*
 *  Add breakpoint to a lock set
 *     1. Convert name to address and check breakpoint mask.
 *     2. Lock database.
 *     3. If empty, initialize lock set stack and its semaphore.
 *     4. Take that semaphore.
 *     5. Find lockset in the list.  If it doesn't exist, create it.
 *     6. Turn on breakpoint field in record.
 *     7. Add breakpoint to list of breakpoints in structure.
 *     8. Spawn continuation task if it isn't already running.
 */
long dbb(const char *record_name)
{
  struct dbAddr addr;
  struct LS_LIST *pnode;
  struct BP_LIST *pbl;
  struct dbCommon *precord;
  long status;

 /*
  *  Convert name to address
  */
  status = dbNameToAddr(record_name, &addr);
  if (status == S_db_notFound)
      printf("   BKPT> Record %s not found\n", record_name);
  if (status != 0) return(status);

  precord = addr.precord;

  if (precord->bkpt & BKPT_ON_MASK) {
     printf("   BKPT> Breakpoint already set in this record\n"); 
     return(S_db_bkptSet);
  }

  dbScanLock(precord);

 /*
  *  Add lock set to the stack of lock sets that
  *    contain breakpoints and/or stopped records.
  */

  epicsMutexMustLock(bkpt_stack_sem);

  FIND_LOCKSET(precord, pnode);

  if (pnode == NULL) {
    /* lockset not found, create node, add to end of list */
     pnode = (struct LS_LIST *) malloc(sizeof(struct LS_LIST));
     if (pnode == NULL) {
        printf("   BKPT> Out of memory\n");
        dbScanUnlock(precord);
        epicsMutexUnlock(bkpt_stack_sem);
        return(1);
     }
     pnode->precord = NULL;

    /* initialize breakpoint list */
     ellInit(&pnode->bp_list);

    /* initialize entry point queue */
     ellInit(&pnode->ep_queue);

    /* create execution semaphore */
     pnode->ex_sem = epicsEventCreate(epicsEventEmpty);
     if (pnode->ex_sem == NULL) {
        printf("   BKPT> Out of memory\n");
        dbScanUnlock(precord);
        epicsMutexUnlock(bkpt_stack_sem);
        return(1);
     }

     pnode->taskid   = 0;
     pnode->step     = 0;
     pnode->l_num    = dbLockGetLockId(precord);

     ellAdd(&lset_stack, (ELLNODE *)pnode);
     ++lset_stack_count;
  }

 /*
  *  Add record to breakpoint list
  */
  pbl = (struct BP_LIST *) malloc(sizeof(struct BP_LIST));
  if (pbl == NULL) {
     printf("  BKPT> Out of memory\n");
     dbScanUnlock(precord);
     epicsMutexUnlock(bkpt_stack_sem);
     return(1);
  }
  pbl->precord = precord; 
  ellAdd(&pnode->bp_list, (ELLNODE *)pbl);

 /*
  *  Turn on breakpoint field in record
  */
  precord->bkpt |= BKPT_ON_MASK; 

  if (! pnode->taskid) {

#ifdef BKPT_DIAG
     printf("   BKPT> Spawning task: %s\n", precord->name);
#endif
    /*
     *  Spawn continuation task
     */
     pnode->taskid = epicsThreadCreate("bkptCont",epicsThreadPriorityScanLow-1,
         epicsThreadGetStackSize(epicsThreadStackBig),
         (EPICSTHREADFUNC)dbBkptCont,precord);
     if (pnode->taskid == 0) {
        printf("   BKPT> Cannot spawn task to process record\n");
        pnode->taskid = 0;
        dbScanUnlock(precord);
        epicsMutexUnlock(bkpt_stack_sem);
        return(1);
     }
  }

  epicsMutexUnlock(bkpt_stack_sem);
  dbScanUnlock(precord);
  return(0);
}

/*
 *  Remove breakpoint from a record
 *     1. Convert name to address and check breakpoint mask.
 *     2. Lock database and take stack semaphore.
 *     3. Find structure for record's lockset (in stack).
 *     4. Find and delete record from breakpoint list.
 *     5. Turn off break point field.
 *     6. Give up semaphore to "signal" bkptCont task to quit.
 */
long dbd(const char *record_name)
{
  struct dbAddr addr;
  struct LS_LIST *pnode;
  struct BP_LIST *pbl;
  struct dbCommon *precord;
  long status;

 /*
  *  Convert name to address
  */
  status = dbNameToAddr(record_name, &addr);
  if (status == S_db_notFound)
      printf("   BKPT> Record %s not found\n", record_name);
  if (status != 0) return(status);

  precord = addr.precord;

<<<<<<< HEAD
  if (! (precord->bkpt & BKPT_ON_MASK)) {
=======
  if (!(precord->bkpt & BKPT_ON_MASK)) {
>>>>>>> 550beeab
      printf("   BKPT> No breakpoint set in this record\n");
      return(S_db_bkptNotSet);
  }

  dbScanLock(precord);

  epicsMutexMustLock(bkpt_stack_sem);

  FIND_LOCKSET(precord, pnode);

  if (pnode == NULL) {
     /* not found, error ! */
     printf("   BKPT> Logic Error in dbd()\n");
     precord->bkpt &= BKPT_OFF_MASK;

     epicsMutexUnlock(bkpt_stack_sem);
     dbScanUnlock(precord);
     return(S_db_bkptLogic);
  }

 /*
  *  Remove record from breakpoint list
  */

 /* find record in list */
  pbl = (struct BP_LIST *) ellFirst(&pnode->bp_list);
  while (pbl != NULL) {
     if (pbl->precord == precord) {
         ellDelete(&pnode->bp_list, (ELLNODE *)pbl);
         free(pbl);
         break;
     }
     pbl = (struct BP_LIST *) ellNext((ELLNODE *)pbl);
  }

  if (pbl == NULL) {
     printf("   BKPT> Logic Error in dbd()\n"); 
     precord->bkpt &= BKPT_OFF_MASK;
     epicsMutexUnlock(bkpt_stack_sem);
     dbScanUnlock(precord);
     return(S_db_bkptLogic);
  }

 /*
  *  Turn off breakpoint field in record
  */
  precord->bkpt &= BKPT_OFF_MASK;

 /*
  *  If there are no more breakpoints, give up semaphore
  *    to cause the bkptCont task to quit.
  */
  if (ellCount(&pnode->bp_list) == 0)
     epicsEventSignal(pnode->ex_sem);

  epicsMutexUnlock(bkpt_stack_sem);

  dbScanUnlock(precord);
  return(0);
}

/*
 *  Continue processing in a lock set
 *     1. Find top node in the lockset stack.
 *     2. Turn off stepping mode.
 *     2. Resume dbBkptCont.
 */
long dbc(const char *record_name)
{
  struct LS_LIST *pnode;
  struct dbCommon *precord = NULL;
  long status = 0;

  epicsMutexMustLock(bkpt_stack_sem);

  status = FIND_CONT_NODE(record_name, &pnode, &precord);
  if (status) {
     epicsMutexUnlock(bkpt_stack_sem);
     return(status);
  }

  if (record_name == NULL && last_lset != pnode->l_num)
      printf("   BKPT> Continuing:  %s\n", pnode->precord->name);

  last_lset = pnode->l_num;

 /*
  *  Turn off stepping mode
  */
  pnode->step = 0;

 /*
  *  Resume dbBkptCont() until dbProcess() is executed
  *    for a record with a breakpoint.  This occurs
  *    because stepping mode has been switched off.
  */
  epicsThreadResume(pnode->taskid);
  epicsMutexUnlock(bkpt_stack_sem);
  return(0);
}

/*
 *  Step through record processing
 *     1. Find top node in lockset stack.
 *     2. Resume dbBkptCont.
 */
long dbs(const char *record_name)
{
  struct LS_LIST *pnode;
  struct dbCommon *precord = NULL;
  long status = 0;

  epicsMutexMustLock(bkpt_stack_sem);

  status = FIND_CONT_NODE(record_name, &pnode, &precord);
  if (status) {
     epicsMutexUnlock(bkpt_stack_sem);
     return(status);
  }

  if (last_lset != pnode->l_num && record_name == NULL)
      printf("   BKPT> Stepping:    %s\n", pnode->precord->name);

  last_lset = pnode->l_num;

  epicsThreadResume(pnode->taskid);
  epicsMutexUnlock(bkpt_stack_sem);
  return(0);
}

/*
 *  Task for continuing record processing
 *     1. Find lockset in stack for precord.
 *       DO 2-3 while breakpoints exist in the lockset.
 *        2. Wait on execution semaphore ...
 *        3. Run through every entrypoint in queue, processing
 *             those that are scheduled.
 *     4. Free resources for lockset, and exit task.
 */
static void dbBkptCont(dbCommon *precord)
{
  struct LS_LIST *pnode;
  struct EP_LIST *pqe = NULL;

 /*
  *  Reset breakpoint, process record, and
  *    reset bkpt field in record
  */
  epicsMutexMustLock(bkpt_stack_sem);

  FIND_LOCKSET(precord, pnode);

  if (pnode == NULL) {
    printf("   BKPT> Logic error in dbBkptCont()\n");
    return;
  }

 /*
  *  For every entrypoint scheduled, process.  Run process
  *    until there are no more breakpoints remaining in a
  *    lock set.
  */
  do {
   /* Give up semaphore before waiting to run ... */
    epicsMutexUnlock(bkpt_stack_sem);

   /* Wait to run */
    epicsEventMustWait(pnode->ex_sem);

   /* Bkpt stack must still be stable ! */
    epicsMutexMustLock(bkpt_stack_sem);

    pqe = (struct EP_LIST *) ellFirst(&pnode->ep_queue);

   /* Run through entrypoint queue */
    while (pqe != NULL) {
        /* check if entrypoint is currently scheduled */
         if (pqe->sched) {
             /* save current entrypoint */
              pnode->current_ep = pqe->entrypoint;

             /* lock the lockset, process record, unlock */
              dbScanLock(precord);
              dbProcess(pqe->entrypoint);
              dbScanUnlock(precord);

             /* reset schedule and stepping flag - Do this AFTER processing */
              pqe->sched = 0;
              pnode->step = 0;
         }
         pqe = (struct EP_LIST *) ellNext((ELLNODE *)pqe);
    }

   /* Reset precord. (Since no records are at a breakpoint) */
    pnode->precord = NULL;
  } while (ellCount(&pnode->bp_list) != 0);

 /* remove node from lockset stack */
  ellDelete(&lset_stack, (ELLNODE *)pnode);
  --lset_stack_count;

 /* free entrypoint queue */
  ellFree(&pnode->ep_queue);

 /* remove execution semaphore */
  epicsEventDestroy(pnode->ex_sem);

  printf("\n   BKPT> End debug of lockset %lu\n-> ", pnode->l_num);

 /* free list node */
  free(pnode);

  epicsMutexUnlock(bkpt_stack_sem);
}

/*
 * Process breakpoint
 *  Returns a zero if dbProcess() is to execute
 *  record support, a one if dbProcess() is to
 *  skip over record support.  See dbProcess().
 *
 *  1.  See if there is at least a breakpoint set somewhere
 *        in precord's lockset.  If not, return immediately.
 *  2.  Check the disable flag.
 *  3.  Add entry points to the queue for future stepping and
 *        schedule new entrypoints for the continuation task.
 *  4.  Check the pact flag.
 *  5.  Check to see if there is a breakpoint set in a record, and
 *        if so, turn on stepping mode.
 *  6.  If stepping mode is set, stop and report the breakpoint.
 */
int dbBkpt(dbCommon *precord)
{
  struct LS_LIST *pnode;
  struct EP_LIST *pqe;

 /*
  *  It is crucial that operations in dbBkpt() execute
  *    in the correct order or certain features in the
  *    breakpoint handler will not work as expected.
  */

 /*
  *  Take and give a semaphore to check for breakpoints
  *	every time a record is processed.  Slow.  Thank
  *	goodness breakpoint checking is turned off during
  *	normal operation.
  */
  epicsMutexMustLock(bkpt_stack_sem);
  FIND_LOCKSET(precord, pnode);
  epicsMutexUnlock(bkpt_stack_sem);

  if (pnode == NULL) {
    /* no breakpoints in precord's lockset */
     return(0);
  }

 /* Check disable flag */
  dbGetLink(&(precord->sdis),DBR_SHORT,&(precord->disa),0,0);
  if (precord->disa == precord->disv) {
     /*
      *  Do not process breakpoints if the record is disabled,
      *    but allow disable alarms.  Alarms will be raised
      *    in dbProcess() because returning 0 allows dbProcess()
      *    to continue.  However processing will be prevented
      *    because disa and disv will be examined again in
      *    dbProcess(). Note that checking for pact will occur
      *    before checking for disa and disv in dbProcess().
      */
      return(0);
  }

 /*
  *  Queue entry points for future stepping.  The taskid comparison
  *    is used to determine if the source of processing is the
  *    continuation task or an external source. If it is an external
  *    source, queue its execution, but dump out of dbProcess without
  *    calling record support. 
  */
  if (pnode->taskid && (epicsThreadGetIdSelf() != pnode->taskid)) {
    /* CONTINUE TASK CANNOT ENTER HERE */

    /*
     *  Add an entry point to queue, if it does
     *    not already exist.
     */
     FIND_QUEUE_ENTRY(&pnode->ep_queue, pqe, precord);
 
     if (pqe == NULL) {

        pqe = (struct EP_LIST *) malloc(sizeof(struct EP_LIST));
        if (pqe == NULL)
             return(1);


        pqe->entrypoint = precord;
        pqe->count = 1;
        epicsTimeGetCurrent(&pqe->time);
        pqe->sched = 0;

#ifdef BKPT_DIAG
        printf("   BKPT> Adding entrypoint %s to queue\n", precord->name);
#endif

       /*
        *  Take semaphore, wait on continuation task
        */
        epicsMutexMustLock(bkpt_stack_sem);

       /* Add entry to queue */
        ellAdd(&pnode->ep_queue, (ELLNODE *)pqe);

        epicsMutexUnlock(bkpt_stack_sem);
     }
     else {
        if (pqe->count < MAX_EP_COUNT)
           pqe->count++;
     }

    /* check pact */
     if (! precord->pact) {
       /* schedule if pact not set */
        pqe->sched = 1;

       /*
        *  Release the semaphore, letting the continuation
        *     task begin execution of the new entrypoint.
        */ 
        epicsEventSignal(pnode->ex_sem);
     }
     return(1);
  }

 /*
  *  Don't mess with breakpoints if pact set!  Skip
  *    over rest of dbProcess() since we don't want
  *    alarms going off.  The pact flag is checked
  *    AFTER entry point queuing so that the record
  *    timing feature will work properly.
  */
  if (precord->pact)
     return(1);

 /* Turn on stepping mode if a breakpoint is found */
  if (precord->bkpt & BKPT_ON_MASK) {
     pnode->step = 1;

#ifdef BKPT_DIAG
     printf("   BKPT> Bkpt detected: %s\n", precord->name);
#endif
  }

 /*
  *  If we are currently stepping through the lockset,
  *    suspend task.
  */
  if (pnode->step) {
      printf("\n   BKPT> Stopped at:  %s  within Entrypoint:  %s\n-> ",
                 precord->name, pnode->current_ep->name);

      pnode->precord = precord;

     /* Move current lockset to top of stack */
      ellDelete(&lset_stack, (ELLNODE *)pnode);
      ellInsert(&lset_stack, NULL, (ELLNODE *)pnode);
     /*
      *  Unlock database while the task suspends itself.  This
      *   is done so that dbb() dbd() dbc() dbs() may be used
      *   when the task is suspended.  Scan tasks that also
      *   use the scan lock feature will not be hung during
      *   a breakpoint, so that records in other locksets will
      *   continue to be processed.  Cross your fingers, this
      *   might actually work !
      */
      epicsMutexUnlock(bkpt_stack_sem);
      dbScanUnlock(precord);
      epicsThreadSuspendSelf();
      dbScanLock(precord);
      epicsMutexMustLock(bkpt_stack_sem);
   }
   return(0);
}

/* print record after processing */
void dbPrint(dbCommon *precord )
{
  struct LS_LIST *pnode;

  if (! (precord->bkpt & BKPT_PRINT_MASK))
     return;

  FIND_LOCKSET(precord, pnode);

 /* do not print if lockset does not currently contain breakpoints */
  if (pnode == NULL)
     return;

  printf("\n");
  dbpr(precord->name, 2);
  printf("-> ");
}

/* print stopped record */
long dbp(const char *record_name, int interest_level)
{
  struct LS_LIST *pnode;
  struct dbCommon *precord = NULL;
  int status;

  epicsMutexMustLock(bkpt_stack_sem);

 /* find pnode and precord pointers */
  status = FIND_CONT_NODE(record_name, &pnode, &precord);
  if (status) {
     epicsMutexUnlock(bkpt_stack_sem);
     return(status);
  }

 /* print out record's fields */
  dbpr(precord->name, (interest_level == 0) ? 2 : interest_level);

  epicsMutexUnlock(bkpt_stack_sem);
  return(0);
}

/* toggle printing after processing a certain record */
long dbap(const char *record_name)
{
  struct dbAddr addr;
  struct dbCommon *precord;
  long status;

 /*
  *  Convert name to address
  */
  status = dbNameToAddr(record_name, &addr);
  if (status == S_db_notFound)
      printf("   BKPT> Record %s not found\n", record_name);
  if (status != 0) return(status);

  precord = addr.precord;

 /*
  *  Toggle print after process field in record
  */
  if (precord->bkpt & BKPT_PRINT_MASK) {
     printf("   BKPT> Auto print off for record %s\n", precord->name);
     precord->bkpt &= BKPT_PRINT_OFF_MASK;
  }
  else {
     printf("   BKPT> Auto print on for record %s\n", precord->name);
     precord->bkpt |= BKPT_PRINT_MASK;
  }

  return(0);
}

/* print list of stopped records, and breakpoints set in locksets */
long dbstat(void)
{
  struct LS_LIST *pnode;
  struct BP_LIST *pbl;
  struct EP_LIST *pqe;
  epicsTimeStamp time;

  epicsMutexMustLock(bkpt_stack_sem);

  epicsTimeGetCurrent(&time);

 /*
  *  Traverse list, reporting stopped records
  */
  pnode = (struct LS_LIST *) ellFirst(&lset_stack);
  while (pnode != NULL) {
    if (pnode->precord != NULL) {

       printf("LSet: %lu  Stopped at: %-28.28s  #B: %5.5d  T: %p\n",
             pnode->l_num, pnode->precord->name, ellCount(&pnode->bp_list), pnode->taskid);

      /* for each entrypoint detected, print out entrypoint statistics */
       pqe = (struct EP_LIST *) ellFirst(&pnode->ep_queue); 
       while (pqe != NULL) {
          double diff = epicsTimeDiffInSeconds(&time,&pqe->time);
          if (diff) {
             printf("             Entrypoint: %-28.28s  #C: %5.5lu  C/S: %7.1f\n",
                 pqe->entrypoint->name, pqe->count,diff);
          }
          pqe = (struct EP_LIST *) ellNext((ELLNODE *)pqe);
       }
    }
    else {
       printf("LSet: %lu                                            #B: %5.5d  T: %p\n",
         pnode->l_num, ellCount(&pnode->bp_list), pnode->taskid);
    }

   /*
    *  Print out breakpoints set in the lock set
    */
    pbl = (struct BP_LIST *) ellFirst(&pnode->bp_list);
    while (pbl != NULL) {
        printf("             Breakpoint: %-28.28s", pbl->precord->name);

       /* display auto print flag */
        if (pbl->precord->bkpt & BKPT_PRINT_MASK)
           printf(" (ap)\n");
        else
           printf("\n");

        pbl = (struct BP_LIST *) ellNext((ELLNODE *)pbl);
    }

    pnode = (struct LS_LIST *) ellNext((ELLNODE *)pnode);
  }

  epicsMutexUnlock(bkpt_stack_sem);
  return(0);
}

/*
 *  Process a record without printing it.
 */
long dbprc(char *record_name)
{
  struct dbAddr addr;
  struct dbCommon *precord;
  long status;

 /*
  *  Convert name to address
  */
  status = dbNameToAddr(record_name, &addr);
  if (status == S_db_notFound)
      printf("   BKPT> Record %s not found\n", record_name);
  if (status != 0) return(status);

  precord = addr.precord;

 /* lock lockset, process record, unlock lockset */
  dbScanLock(precord);
  status = dbProcess(precord);
  dbScanUnlock(precord);

  return(status);
}

#ifdef BKPT_DIAG

/* Reset breakpoints */
int dbreset()
{
  epicsMutexUnlock(bkpt_stack_sem);

  return(0);
}

#endif
<|MERGE_RESOLUTION|>--- conflicted
+++ resolved
@@ -412,11 +412,7 @@
 
   precord = addr.precord;
 
-<<<<<<< HEAD
-  if (! (precord->bkpt & BKPT_ON_MASK)) {
-=======
   if (!(precord->bkpt & BKPT_ON_MASK)) {
->>>>>>> 550beeab
       printf("   BKPT> No breakpoint set in this record\n");
       return(S_db_bkptNotSet);
   }
