--- conflicted
+++ resolved
@@ -972,14 +972,8 @@
     return 0;
 }
 
-<<<<<<< HEAD
-
-epicsShareFunc int epicsShareAPI dbPutNotifyMapType (putNotify *ppn, short oldtype)
-=======
- 
 static int mapOldType (short oldtype)
->>>>>>> 51578959
 {
     int dbrType = -1;
 
@@ -1028,12 +1022,13 @@
         ppn->status = notifyError;
         return 0;
     case putFieldType:
-        status = dbPutField(ppn->paddr,dbrType,psrc,no_elements);
+        status = dbChannelPutField(ppn->chan, dbrType, psrc, no_elements);
         break;
     case putType:
-        status = dbPut(ppn->paddr,dbrType,psrc,no_elements);
+        status = dbChannelPut(ppn->chan, dbrType, psrc, no_elements);
         break;
     }
-    if (status) ppn->status = notifyError;
+    if (status)
+        ppn->status = notifyError;
     return 1;
 }