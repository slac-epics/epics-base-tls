#*************************************************************************
# Copyright (c) 2012 UChicago Argonne LLC, as Operator of Argonne
#     National Laboratory.
# Copyright (c) 2002 The Regents of the University of California, as
#     Operator of Los Alamos National Laboratory.
# EPICS BASE is distributed subject to a Software License Agreement found
# in the file LICENSE that is included with this distribution. 
#*************************************************************************
TOP=../../../..

include $(TOP)/configure/CONFIG

# Allow access to private headers in db/
USR_CPPFLAGS = -I ../..

TESTLIBRARY = dbTestIoc

dbTestIoc_SRCS += arrRecord.c
dbTestIoc_SRCS += xRecord.c
dbTestIoc_SRCS += dbLinkdset.c
dbTestIoc_SRCS += devx.c
dbTestIoc_LIBS = dbCore ca Com

TARGETS += $(COMMON_DIR)/dbTestIoc.dbd
DBDDEPENDS_FILES += dbTestIoc.dbd$(DEP)
dbTestIoc_DBD += menuGlobal.dbd
dbTestIoc_DBD += menuConvert.dbd
dbTestIoc_DBD += menuScan.dbd
#dbTestIoc_DBD += arrRecord.dbd
dbTestIoc_DBD += xRecord.dbd
dbTestIoc_DBD += arrRecord.dbd
dbTestIoc_DBD += devx.dbd
dbTestIoc_DBD += dbLinkdset.dbd
TESTFILES += $(COMMON_DIR)/dbTestIoc.dbd ../xRecord.db

testHarness_SRCS += dbTestIoc_registerRecordDeviceDriver.cpp

PROD_LIBS = dbTestIoc dbCore ca Com

TESTPROD_HOST += dbScanTest
dbScanTest_SRCS += dbScanTest.c
dbScanTest_SRCS += dbTestIoc_registerRecordDeviceDriver.cpp
testHarness_SRCS += dbScanTest.c
TESTS += dbScanTest

TESTPROD_HOST += dbShutdownTest
dbShutdownTest_SRCS += dbShutdownTest.c
dbShutdownTest_SRCS += dbTestIoc_registerRecordDeviceDriver.cpp
testHarness_SRCS += dbShutdownTest.c
TESTS += dbShutdownTest

TESTPROD_HOST += dbPutLinkTest
dbPutLinkTest_SRCS += dbPutLinkTest.c
dbPutLinkTest_SRCS += dbTestIoc_registerRecordDeviceDriver.cpp
testHarness_SRCS += dbPutLinkTest.c
TESTS += dbPutLinkTest
TESTFILES += ../dbPutLinkTest.db ../dbBadLink.db

TESTPROD_HOST += dbLockTest
dbLockTest_SRCS += dbLockTest.c
dbLockTest_SRCS += dbTestIoc_registerRecordDeviceDriver.cpp
testHarness_SRCS += dbLockTest.c
TESTS += dbLockTest
TESTFILES += ../dbLockTest.db

TESTPROD_HOST += dbStressTest
dbStressTest_SRCS += dbStressLock.c
dbStressTest_SRCS += dbTestIoc_registerRecordDeviceDriver.cpp
dbStressTest_SYS_LIBS_solaris += rt
dbStressTest_SYS_LIBS_Linux += rt
TESTS += dbStressTest
TESTFILES += ../dbStressLock.db

TESTPROD_HOST += testdbConvert
testdbConvert_SRCS += testdbConvert.c
testHarness_SRCS += testdbConvert.c
TESTS += testdbConvert

TESTPROD_HOST += callbackTest
callbackTest_SRCS += callbackTest.c
testHarness_SRCS += callbackTest.c
TESTS += callbackTest

TESTPROD_HOST += callbackParallelTest
callbackParallelTest_SRCS += callbackParallelTest.c
testHarness_SRCS += callbackParallelTest.c
TESTS += callbackParallelTest

TESTPROD_HOST += dbStateTest
dbStateTest_SRCS += dbStateTest.c
testHarness_SRCS += dbStateTest.c
TESTS += dbStateTest

TESTPROD_HOST += dbCaStatsTest
dbCaStatsTest_SRCS += dbCaStatsTest.c
dbCaStatsTest_SRCS += dbTestIoc_registerRecordDeviceDriver.cpp
testHarness_SRCS += dbCaStatsTest.c
TESTS += dbCaStatsTest
TESTFILES += ../dbCaStats.db

TESTPROD_HOST += dbCaLinkTest
dbCaLinkTest_SRCS += dbCaLinkTest.c
dbCaLinkTest_SRCS += dbCACTest.cpp
dbCaLinkTest_SRCS += dbTestIoc_registerRecordDeviceDriver.cpp
testHarness_SRCS += dbCaLinkTest.c
testHarness_SRCS += dbCACTest.cpp
TESTS += dbCaLinkTest
TESTFILES += ../dbCaLinkTest1.db ../dbCaLinkTest2.db ../dbCaLinkTest3.db

TESTPROD_HOST += scanIoTest
scanIoTest_SRCS += scanIoTest.c
scanIoTest_SRCS += dbTestIoc_registerRecordDeviceDriver.cpp
testHarness_SRCS += scanIoTest.c
TESTFILES += ../scanIoTest.db
TESTS += scanIoTest

TESTPROD_HOST += dbChannelTest
dbChannelTest_SRCS += dbChannelTest.c
dbChannelTest_SRCS += dbTestIoc_registerRecordDeviceDriver.cpp
testHarness_SRCS += dbChannelTest.c
TESTS += dbChannelTest

TARGETS += $(COMMON_DIR)/dbChArrTest.dbd
DBDDEPENDS_FILES += dbChArrTest.dbd$(DEP)
dbChArrTest_DBD += arrRecord.dbd
TESTPROD_HOST += dbChArrTest
dbChArrTest_SRCS += dbChArrTest.cpp
dbChArrTest_SRCS += dbChArrTest_registerRecordDeviceDriver.cpp
testHarness_SRCS += dbChArrTest.cpp
testHarness_SRCS += dbChArrTest_registerRecordDeviceDriver.cpp
TESTFILES += $(COMMON_DIR)/dbChArrTest.dbd ../dbChArrTest.db
TESTS += dbChArrTest

TESTPROD_HOST += chfPluginTest
chfPluginTest_SRCS += chfPluginTest.c
chfPluginTest_SRCS += dbTestIoc_registerRecordDeviceDriver.cpp
testHarness_SRCS += chfPluginTest.c
TESTS += chfPluginTest

TESTPROD_HOST += arrShorthandTest
arrShorthandTest_SRCS += arrShorthandTest.c
arrShorthandTest_SRCS += dbTestIoc_registerRecordDeviceDriver.cpp
testHarness_SRCS += arrShorthandTest.c
TESTS += arrShorthandTest

TESTPROD_HOST += benchdbConvert
benchdbConvert_SRCS += benchdbConvert.c

TESTPROD_HOST += recGblCheckDeadbandTest
recGblCheckDeadbandTest_SRCS += recGblCheckDeadbandTest.c
recGblCheckDeadbandTest_SRCS += dbTestIoc_registerRecordDeviceDriver.cpp
testHarness_SRCS += recGblCheckDeadbandTest.c
TESTS += recGblCheckDeadbandTest

TESTPROD_HOST += testPutGetTest
testPutGetTest_SRCS += dbPutGetTest.c
testPutGetTest_SRCS += dbTestIoc_registerRecordDeviceDriver.cpp
<<<<<<< HEAD
testHarness_SRCS += dbPutGetTest.db
TESTS += testPutGetTest

=======
testHarness_SRCS += dbPutGetTest.c
TESTFILES += ../dbPutGetTest.db
TESTS += testPutGetTest

TESTPROD_HOST += dbStaticTest
dbStaticTest_SRCS += dbStaticTest.c
dbStaticTest_SRCS += dbTestIoc_registerRecordDeviceDriver.cpp
testHarness_SRCS += dbStaticTest.c
TESTFILES += ../dbStaticTest.db
TESTS += dbStaticTest

>>>>>>> 096fb5e0
# This runs all the test programs in a known working order:
testHarness_SRCS += epicsRunDbTests.c

dbTestHarness_SRCS += $(testHarness_SRCS)
dbTestHarness_SRCS_RTEMS += rtemsTestHarness.c

PROD_vxWorks = dbTestHarness
PROD_RTEMS = dbTestHarness

TESTSPEC_vxWorks = dbTestHarness.munch; epicsRunDbTests
TESTSPEC_RTEMS = dbTestHarness.boot; epicsRunDbTests

TESTSCRIPTS_HOST += $(TESTS:%=%.t)

include $(TOP)/configure/RULES

arrRecord$(DEP): $(COMMON_DIR)/arrRecord.h
dbCaLinkTest$(DEP): $(COMMON_DIR)/xRecord.h $(COMMON_DIR)/arrRecord.h
dbPutLinkTest$(DEP): $(COMMON_DIR)/xRecord.h
dbStressLock$(DEP): $(COMMON_DIR)/xRecord.h
devx$(DEP): $(COMMON_DIR)/xRecord.h
scanIoTest$(DEP): $(COMMON_DIR)/xRecord.h
xRecord$(DEP): $(COMMON_DIR)/xRecord.h
<|MERGE_RESOLUTION|>--- conflicted
+++ resolved
@@ -155,11 +155,6 @@
 TESTPROD_HOST += testPutGetTest
 testPutGetTest_SRCS += dbPutGetTest.c
 testPutGetTest_SRCS += dbTestIoc_registerRecordDeviceDriver.cpp
-<<<<<<< HEAD
-testHarness_SRCS += dbPutGetTest.db
-TESTS += testPutGetTest
-
-=======
 testHarness_SRCS += dbPutGetTest.c
 TESTFILES += ../dbPutGetTest.db
 TESTS += testPutGetTest
@@ -171,7 +166,6 @@
 TESTFILES += ../dbStaticTest.db
 TESTS += dbStaticTest
 
->>>>>>> 096fb5e0
 # This runs all the test programs in a known working order:
 testHarness_SRCS += epicsRunDbTests.c
 
