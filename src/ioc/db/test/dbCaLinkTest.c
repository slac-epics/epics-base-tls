--- conflicted
+++ resolved
@@ -44,6 +44,9 @@
 
 void dbTestIoc_registerRecordDeviceDriver(struct dbBase *);
 
+static epicsEventId waitEvent;
+static unsigned waitCounter;
+
 static
 void waitForUpdateN(DBLINK *plink, unsigned long n)
 {
@@ -60,13 +63,8 @@
     if(ret) {
         testFail("putLink fails %ld", ret);
     } else {
-<<<<<<< HEAD
-        epicsEventMustWait(waitEvent);
         testPass("putLink ok");
-=======
-        testPass("putLink ok\n");
         dbCaSync();
->>>>>>> 8677c845
     }
 }
 
@@ -247,9 +245,6 @@
 
     testdbCleanup();
 }
-
-static epicsEventId waitEvent;
-static unsigned waitCounter;
 
 static void wasproc(xRecord *prec)
 {
