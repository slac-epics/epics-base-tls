--- conflicted
+++ resolved
@@ -493,22 +493,12 @@
     allocTemp(pdbFldDes);
     pdbFldDes->name = epicsStrDup(name);
     pdbFldDes->as_level = ASL1;
-<<<<<<< HEAD
     pdbFldDes->isDevLink = strcmp(pdbFldDes->name, "INP")==0 ||
             strcmp(pdbFldDes->name, "OUT")==0;
-    for(i=0; i<DBF_NTYPES; i++) {
-	if(strcmp(type,pamapdbfType[i].strvalue)==0) {
-	    pdbFldDes->field_type = pamapdbfType[i].value;
-	    return;
-	}
-    }
-    yyerrorAbort("Illegal Field Type");
-=======
     i = dbFindFieldType(type);
     if (i < 0)
         yyerrorAbort("Illegal Field Type");
     pdbFldDes->field_type = i;
->>>>>>> eaef9aab
 }
  
