--- conflicted
+++ resolved
@@ -240,20 +240,13 @@
 
         case LITERAL_OPERAND:
             runtime_depth += pel->runtime_effect;
-<<<<<<< HEAD
+
             psrc -= strlen(pel->name);
             if (pel->code == LITERAL_DOUBLE) {
                 double lit_d;
                 epicsInt32 lit_i;
 
                 if (epicsParseDouble(psrc, &lit_d, &pnext)) {
-=======
-
-            psrc -= strlen(pel->name);
-            if (pel->code == LITERAL_DOUBLE) {
-                lit_d = epicsStrtod(psrc, &pnext);
-                if (pnext == psrc) {
->>>>>>> a0798939
                     *perror = CALC_ERR_BAD_LITERAL;
                     goto bad;
                 }
@@ -261,7 +254,6 @@
                 lit_i = lit_d;
                 if (lit_d != (double) lit_i) {
                     *pout++ = pel->code;
-<<<<<<< HEAD
                     memcpy(pout, &lit_d, sizeof(double));
                     pout += sizeof(double);
                 } else {
@@ -275,31 +267,13 @@
 
                 assert(pel->code == LITERAL_INT);
                 if (epicsParseUInt32(psrc, &lit_ui, 0, &pnext)) {
-=======
-                    memcpy(pout, (void *)&lit_d, sizeof(double));
-                    pout += sizeof(double);
-                } else {
-                    *pout++ = LITERAL_INT;
-                    memcpy(pout, (void *)&lit_i, sizeof(int));
-                    pout += sizeof(int);
-                }
-            }
-            else {
-                lit_i = strtoul(psrc, &pnext, 0);
-                if (pnext == psrc) {
->>>>>>> a0798939
                     *perror = CALC_ERR_BAD_LITERAL;
                     goto bad;
                 }
                 psrc = pnext;
                 *pout++ = LITERAL_INT;
-<<<<<<< HEAD
                 memcpy(pout, &lit_ui, sizeof(epicsInt32));
                 pout += sizeof(epicsInt32);
-=======
-                memcpy(pout, (void *)&lit_i, sizeof(int));
-                pout += sizeof(int);
->>>>>>> a0798939
             }
 
             operand_needed = FALSE;
