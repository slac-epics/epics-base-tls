--- conflicted
+++ resolved
@@ -1,12 +1,10 @@
-
 /*************************************************************************\
 * Copyright (c) 2002 The University of Chicago, as Operator of Argonne
 *     National Laboratory.
 * Copyright (c) 2002 The Regents of the University of California, as
 *     Operator of Los Alamos National Laboratory.
-* EPICS BASE Versions 3.13.7
-* and higher are distributed subject to a Software License Agreement found
-* in file LICENSE that is included with this distribution. 
+* EPICS BASE is distributed subject to a Software License Agreement found
+* in file LICENSE that is included with this distribution.
 \*************************************************************************/
 /* $Revision-Id$ */
 /*
@@ -21,13 +19,8 @@
 enum epicsSocketSystemCallInterruptMechanismQueryInfo 
         epicsSocketSystemCallInterruptMechanismQuery ()
 {
-<<<<<<< HEAD
 #if (CYGWIN_VERSION_DLL_MAJOR >= 1007) && (CYGWIN_VERSION_DLL_MINOR < 15)
     // Behaviour changed in early Cygwin 1.7 releases, reverted later.
-=======
-#if 0
-    // Some broken versions of cygwin needed this:
->>>>>>> 30090918
     return esscimqi_socketCloseRequired;
 #else
     return esscimqi_socketBothShutdownRequired;
