--- conflicted
+++ resolved
@@ -6,28 +6,10 @@
 * EPICS BASE is distributed subject to a Software License Agreement found
 * in file LICENSE that is included with this distribution.
 \*************************************************************************/
-<<<<<<< HEAD
-/* $Id $
- *
+/*
  * On 68K targets, all symbols have an underscore prepended to their name.
  * This code permits both standards to work, as long as you're not looking
  * for a symbol name that actually begins with an underscore.
-=======
-/*
- * Comments from original version:
- *   On the MIPS processor, all symbols do not have the prepended underscore.
- *   Here we redefine symFindByName to look at the second character of the
- *   name string.
- *
- * On various RISC processors (at least MIPS and PPC), symbols do not have
- * the prepended underscore. Here we redefine symFindByName so that, if the
- * name lookup fails and if the first character of the name is "_", the
- * lookup is repeated starting at the second character of the name string.
- *
- * 01a,08apr97,bdg  created.
- * 02a,03apr97,npr  changed from mips.h into symFindByNameMips.c
- * 03a,03jun98,wfl  changed Mips -> EPICS and avoid architecture knowledge
->>>>>>> f4a16a1e
  */
 
 #include <string.h>
