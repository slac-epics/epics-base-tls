#*************************************************************************
# Copyright (c) 2006 The University of Chicago, as Operator of Argonne
#     National Laboratory.
# Copyright (c) 2002 The Regents of the University of California, as
#     Operator of Los Alamos National Laboratory.
# EPICS BASE is distributed subject to a Software License Agreement found
# in file LICENSE that is included with this distribution.
#*************************************************************************
TOP=../../..

include $(TOP)/configure/CONFIG

PROD_LIBS += Com
PROD_SYS_LIBS_WIN32 += ws2_32 advapi32 user32
PROD_SYS_LIBS_solaris += socket nsl

TESTPROD_HOST += epicsUnitTestTest
epicsUnitTestTest_SRCS += epicsUnitTestTest.c
# Not much point running this on vxWorks or RTEMS...
TESTS += epicsUnitTestTest

TESTPROD_HOST += epicsTypesTest
epicsTypesTest_SRCS += epicsTypesTest.cpp
testHarness_SRCS += epicsTypesTest.cpp
TESTS += epicsTypesTest

TESTPROD_HOST += epicsInlineTest
epicsInlineTest_SRCS += epicsInlineTest1.c
epicsInlineTest_SRCS += epicsInlineTest2.c
epicsInlineTest_SRCS += epicsInlineTest3.cpp
epicsInlineTest_SRCS += epicsInlineTest4.cpp
testHarness_SRCS += $(epicsInlineTest_SRCS)
TESTS += epicsInlineTest

TESTPROD_HOST += epicsCalcTest
epicsCalcTest_SRCS += epicsCalcTest.cpp
testHarness_SRCS += epicsCalcTest.cpp
TESTS += epicsCalcTest

TESTPROD_HOST += epicsAlgorithmTest
epicsAlgorithmTest_SRCS += epicsAlgorithmTest.cpp
testHarness_SRCS += epicsAlgorithmTest.cpp
TESTS += epicsAlgorithmTest

TESTPROD_HOST += epicsMathTest
epicsMathTest_SRCS += epicsMathTest.c
testHarness_SRCS += epicsMathTest.c
TESTS += epicsMathTest

TESTPROD_HOST += epicsMMIOTest
epicsMMIOTest_SRCS += epicsMMIOTest.c
testHarness_SRCS += epicsMMIOTest.c
TESTS += epicsMMIOTest

TESTPROD_HOST += epicsEllTest
epicsEllTest_SRCS += epicsEllTest.c
testHarness_SRCS += epicsEllTest.c
TESTS += epicsEllTest

TESTPROD_HOST += epicsEnvTest
epicsEnvTest_SRCS += epicsEnvTest.c
testHarness_SRCS += epicsEnvTest.c
TESTS += epicsEnvTest

TESTPROD_HOST += epicsErrlogTest
epicsErrlogTest_SRCS += epicsErrlogTest.c
testHarness_SRCS += epicsErrlogTest.c
TESTS += epicsErrlogTest

TESTPROD_HOST += epicsStdioTest
epicsStdioTest_SRCS += epicsStdioTest.c
testHarness_SRCS += epicsStdioTest.c
TESTS += epicsStdioTest

TESTPROD_HOST += epicsStdlibTest
epicsStdlibTest_SRCS += epicsStdlibTest.c
testHarness_SRCS += epicsStdlibTest.c
TESTS += epicsStdlibTest

TESTPROD_HOST += epicsSockResolveTest
epicsSockResolveTest_SRCS += epicsSockResolveTest.c
testHarness_SRCS += epicsSockResolveTest.c
TESTS += epicsSockResolveTest

TESTPROD_HOST += epicsStringTest
epicsStringTest_SRCS += epicsStringTest.c
testHarness_SRCS += epicsStringTest.c
TESTS += epicsStringTest

TESTPROD_HOST += epicsTimeTest
epicsTimeTest_SRCS += epicsTimeTest.cpp
testHarness_SRCS += epicsTimeTest.cpp
TESTS += epicsTimeTest

TESTPROD_HOST += epicsTimeZoneTest
epicsTimeZoneTest_SRCS += epicsTimeZoneTest.c
libComTestHarness_SRCS_RTEMS += epicsTimeZoneTest.c
TESTS += epicsTimeZoneTest

TESTPROD_HOST += epicsThreadTest
epicsThreadTest_SRCS += epicsThreadTest.cpp
testHarness_SRCS += epicsThreadTest.cpp
TESTS += epicsThreadTest

TESTPROD_HOST += epicsThreadOnceTest
epicsThreadOnceTest_SRCS += epicsThreadOnceTest.c
testHarness_SRCS += epicsThreadOnceTest.c
TESTS += epicsThreadOnceTest

TESTPROD_HOST += epicsThreadPriorityTest
epicsThreadPriorityTest_SRCS += epicsThreadPriorityTest.cpp
testHarness_SRCS += epicsThreadPriorityTest.cpp
TESTS += epicsThreadPriorityTest

TESTPROD_HOST += epicsThreadPrivateTest
epicsThreadPrivateTest_SRCS += epicsThreadPrivateTest.cpp
testHarness_SRCS += epicsThreadPrivateTest.cpp
TESTS += epicsThreadPrivateTest

TESTPROD_HOST += epicsThreadHooksTest
epicsThreadHooksTest_SRCS += epicsThreadHooksTest.c
testHarness_SRCS += epicsThreadHooksTest.c
TESTS += epicsThreadHooksTest

TESTPROD_HOST += epicsThreadPoolTest
epicsThreadPoolTest_SRCS += epicsThreadPoolTest.c
testHarness_SRCS += epicsThreadPoolTest.c
TESTS += epicsThreadPoolTest

TESTPROD_HOST += epicsExitTest
epicsExitTest_SRCS += epicsExitTest.c
testHarness_SRCS += epicsExitTest.c
TESTS += epicsExitTest

TESTPROD_HOST += epicsTimerTest
epicsTimerTest_SRCS += epicsTimerTest.cpp
testHarness_SRCS += epicsTimerTest.cpp
TESTS += epicsTimerTest

TESTPROD_HOST += ringPointerTest
ringPointerTest_SRCS += ringPointerTest.c
testHarness_SRCS += ringPointerTest.c
TESTS += ringPointerTest

TESTPROD_HOST += ringBytesTest
ringBytesTest_SRCS += ringBytesTest.c
testHarness_SRCS += ringBytesTest.c
TESTS += ringBytesTest

TESTPROD_HOST += epicsEventTest
epicsEventTest_SRCS += epicsEventTest.cpp
testHarness_SRCS += epicsEventTest.cpp
TESTS += epicsEventTest

TESTPROD_HOST += epicsMutexTest
epicsMutexTest_SRCS += epicsMutexTest.cpp
testHarness_SRCS += epicsMutexTest.cpp
TESTS += epicsMutexTest

TESTPROD_HOST += epicsSpinTest
epicsSpinTest_SRCS += epicsSpinTest.c
testHarness_SRCS += epicsSpinTest.c
TESTS += epicsSpinTest

TESTPROD_HOST += epicsAtomicTest
epicsAtomicTest_SRCS += epicsAtomicTest.cpp
testHarness_SRCS += epicsAtomicTest.cpp
TESTS += epicsAtomicTest

TESTPROD_HOST += macDefExpandTest
macDefExpandTest_SRCS += macDefExpandTest.c
testHarness_SRCS += macDefExpandTest.c
TESTS += macDefExpandTest

TESTPROD_HOST += cvtFastTest
cvtFastTest_SRCS += cvtFastTest.cpp
testHarness_SRCS += cvtFastTest.cpp
TESTS += cvtFastTest

TESTPROD_HOST += macLibTest
macLibTest_SRCS += macLibTest.c
testHarness_SRCS += macLibTest.c
TESTS += macLibTest

TESTPROD_HOST += taskwdTest
taskwdTest_SRCS += taskwdTest.c
testHarness_SRCS += taskwdTest.c
TESTS += taskwdTest

TESTPROD_HOST += blockingSockTest
blockingSockTest_SRCS += blockingSockTest.cpp
testHarness_SRCS += blockingSockTest.cpp
TESTS += blockingSockTest

TESTPROD_HOST += epicsMessageQueueTest
epicsMessageQueueTest_SRCS += epicsMessageQueueTest.cpp
testHarness_SRCS += epicsMessageQueueTest.cpp
TESTS += epicsMessageQueueTest

TESTPROD_HOST += epicsStackTraceTest
epicsStackTraceTest_SRCS += epicsStackTraceTest.c
testHarness_SRCS += epicsStackTraceTest.c
TESTS += epicsStackTraceTest

TESTPROD_HOST += ipAddrToAsciiTest
ipAddrToAsciiTest_SRCS += ipAddrToAsciiTest.cpp
testHarness_SRCS += ipAddrToAsciiTest.cpp
TESTS += ipAddrToAsciiTest

<<<<<<< HEAD
TESTPROD_HOST += osiSockTest
osiSockTest_SRCS += osiSockTest.c
testHarness_SRCS += osiSockTest.c
TESTS += osiSockTest
=======
TESTPROD_HOST += yajl_test
yajl_test_SRCS += yajl_test.c
TESTS += yajlTest
>>>>>>> cd14e2ee

# The testHarness runs all the test programs in a known working order.
testHarness_SRCS += epicsRunLibComTests.c

libComTestHarness_SRCS += $(testHarness_SRCS)
libComTestHarness_SRCS_RTEMS += rtemsTestHarness.c

PROD_vxWorks = libComTestHarness
PROD_RTEMS += libComTestHarness

TESTSPEC_vxWorks = libComTestHarness.munch; epicsRunLibComTests
TESTSPEC_RTEMS = libComTestHarness.boot; epicsRunLibComTests

TESTSCRIPTS_HOST += $(TESTS:%=%.t)


# The following are not test programs, they measure performance.
# They should not be added to TESTS or to epicsRunLibComTests.c

TESTPROD_HOST += epicsThreadPerform
epicsThreadPerform_SRCS += epicsThreadPerform.cpp
testHarness_SRCS += epicsThreadPerform.cpp

TESTPROD_HOST += epicsMaxThreads
epicsMaxThreads_SRCS += epicsMaxThreads.c
testHarness_SRCS += epicsMaxThreads.c

TESTPROD_HOST += buckTest
buckTest_SRCS += buckTest.c
testHarness_SRCS += buckTest.c

#TESTPROD_HOST += fdmgrTest
fdmgrTest_SRCS += fdmgrTest.c
fdmgrTest_LIBS += ca
# FIXME: program never exits.

TESTPROD_HOST += epicsAtomicPerform
epicsAtomicPerform_SRCS += epicsAtomicPerform.cpp
testHarness_SRCS += epicsAtomicPerform.cpp

TESTPROD_HOST += cvtFastPerform
cvtFastPerform_SRCS += cvtFastPerform.cpp
testHarness_SRCS += cvtFastPerform.cpp

include $(TOP)/configure/RULES<|MERGE_RESOLUTION|>--- conflicted
+++ resolved
@@ -207,16 +207,15 @@
 testHarness_SRCS += ipAddrToAsciiTest.cpp
 TESTS += ipAddrToAsciiTest
 
-<<<<<<< HEAD
 TESTPROD_HOST += osiSockTest
 osiSockTest_SRCS += osiSockTest.c
 testHarness_SRCS += osiSockTest.c
 TESTS += osiSockTest
-=======
+
 TESTPROD_HOST += yajl_test
 yajl_test_SRCS += yajl_test.c
+# Can only be run on the build host
 TESTS += yajlTest
->>>>>>> cd14e2ee
 
 # The testHarness runs all the test programs in a known working order.
 testHarness_SRCS += epicsRunLibComTests.c
