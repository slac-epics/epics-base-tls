--- conflicted
+++ resolved
@@ -59,11 +59,8 @@
     server ( const address & );
     void start ();
     void daemon ();
-<<<<<<< HEAD
     void stop ();
-=======
     address addr () const;
->>>>>>> 9079c8aa
 protected:
     address srvaddr;
     SOCKET sock;
@@ -205,16 +202,15 @@
     }
 }
 
-<<<<<<< HEAD
 void server::stop ()
 {
     this->exit = true;
     epicsSocketDestroy ( this->sock );
-=======
+}
+
 address server::addr () const
 {
     return this->srvaddr;
->>>>>>> 9079c8aa
 }
 
 serverCircuit::serverCircuit ( SOCKET sockIn ) :
