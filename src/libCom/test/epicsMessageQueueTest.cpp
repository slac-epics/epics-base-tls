/*************************************************************************\
* Copyright (c) 2006 UChicago Argonne LLC, as Operator of Argonne
*     National Laboratory.
* Copyright (c) 2002 The Regents of the University of California, as
*     Operator of Los Alamos National Laboratory.
* EPICS BASE is distributed subject to a Software License Agreement found
* in file LICENSE that is included with this distribution.
\*************************************************************************/
/*
 *      $Revision-Id$
 *
 *      Author  W. Eric Norum
 */
#include <stdio.h>
#include <stdlib.h>
#include <string.h>
#include <errno.h>

#include "epicsMessageQueue.h"
#include "epicsThread.h"
#include "epicsExit.h"
#include "epicsEvent.h"
#include "epicsAssert.h"
#include "epicsUnitTest.h"
#include "testMain.h"

static const char *msg1 = "1234567890This is a very long message.";
static volatile int testExit = 0;
static epicsEventId finished;

/*
 * In Numerical Recipes in C: The Art of Scientific Computing (William  H.
 * Press, Brian P. Flannery, Saul A. Teukolsky, William T. Vetterling; New
 * York: Cambridge University Press, 1992 (2nd ed., p. 277)), the  follow-
 * ing comments are made:
 * "If  you want to generate a random integer between 1 and 10, you
 * should always do it by using high-order bits, as in
 *      j=1+(int) (10.0*rand()/(RAND_MAX+1.0));
 * and never by anything resembling
 *      j=1+(rand() % 10);
 */
static int
randBelow(int n)
{
    return (int)((double)n*rand()/(RAND_MAX+1.0));
}

extern "C" void
badReceiver(void *arg)
{
    epicsMessageQueue *q = (epicsMessageQueue *)arg;
    char cbuf[80];
    int len;

    cbuf[0] = '\0';
    len = q->receive(cbuf, 1);
    if (len < 0 && cbuf[0] == '\0')
        testPass("receive into undersized buffer returned error (%d)", len);
    else if (len == 1 && cbuf[0] == *msg1)
        testPass("receive into undersized buffer truncated message");
    else
        testFail("receive into undersized buffer returned %d", len);

    epicsThreadSleep(3.0);

    cbuf[0] = '\0';
    len = q->receive(cbuf, 1);
    if (len < 0 && cbuf[0] == '\0')
        testPass("receive into undersized buffer returned error (%d)", len);
    else if (len == 1 && cbuf[0] == *msg1)
        testPass("receive into undersized buffer truncated message");
    else
        testFail("receive into undersized buffer returned %d", len);
}

extern "C" void
receiver(void *arg)
{
    epicsMessageQueue *q = (epicsMessageQueue *)arg;
    char cbuf[80];
    int expectmsg[4];
    int len;
    int sender, msgNum;
    int errors = 0;

    for (sender = 1 ; sender <= 4 ; sender++)
        expectmsg[sender-1] = 1;
    while (!testExit) {
        cbuf[0] = '\0';
        len = q->receive(cbuf, sizeof cbuf, 5.0);
        if (len < 0 && !testExit) {
            testDiag("receiver() received unexpected timeout");
            ++errors;
        }
        else if (sscanf(cbuf, "Sender %d -- %d", &sender, &msgNum) == 2 &&
                 sender >= 1 && sender <= 4) {
            if (expectmsg[sender-1] != msgNum) {
                ++errors;
                testDiag("%s received %d '%.*s' -- expected %d", epicsThreadGetNameSelf(), len, len, cbuf, expectmsg[sender-1]);
            }
            expectmsg[sender-1] = msgNum + 1;
            epicsThreadSleep(0.001 * (randBelow(20)));
        }
    }
    for (sender = 1 ; sender <= 4 ; sender++) {
        if (expectmsg[sender-1] > 1)
            testDiag("Sender %d -- %d messages", sender, expectmsg[sender-1]-1);
    }
<<<<<<< HEAD
    if (!testOk1(errors == 0))
        testDiag("error count was %d", errors);
=======
    testOk1(errors == 0);
    testDiag("Receiver finished");
>>>>>>> f16bdb0c
    epicsEventSignal(finished);
}

extern "C" void
sender(void *arg)
{
    epicsMessageQueue *q = (epicsMessageQueue *)arg;
    char cbuf[80];
    int len;
    int i = 0;

    while (!testExit) {
        len = sprintf(cbuf, "%s -- %d.", epicsThreadGetNameSelf(), ++i);
        while (q->trySend((void *)cbuf, len) < 0)
            epicsThreadSleep(0.005 * (randBelow(5)));
        epicsThreadSleep(0.005 * (randBelow(20)));
    }
    testDiag("%s exiting, sent %d messages", epicsThreadGetNameSelf(), i-1);
}

extern "C" void messageQueueTest(void *parm)
{
    unsigned int i;
    char cbuf[80];
    int len;
    int pass;
    int want;

    epicsMessageQueue *q1 = new epicsMessageQueue(4, 20);

    testDiag("Simple single-thread tests:");
    i = 0;
    testOk1(q1->pending() == 0);
    while (q1->trySend((void *)msg1, i ) == 0) {
        i++;
        testOk(q1->pending() == i, "q1->pending() == %d", i);
    }
    testOk1(q1->pending() == 4);

    want = 0;
    len = q1->receive(cbuf, sizeof cbuf);
    testOk1(q1->pending() == 3);
    if (!testOk1((len == want) && (strncmp(msg1, cbuf, len) == 0)))
        testDiag("wanted:%d '%.*s'   got:%d '%.*s'", want, want, msg1, len, len, cbuf);

    want++;
    len = q1->receive(cbuf, sizeof cbuf);
    testOk1(q1->pending() == 2);
    if (!testOk1((len == want) && (strncmp(msg1, cbuf, len) == 0)))
        testDiag("wanted:%d '%.*s'   got:%d '%.*s'", want, want, msg1, len, len, cbuf);
    q1->trySend((void *)msg1, i++);

    want++;
    len = q1->receive(cbuf, sizeof cbuf);
    testOk1(q1->pending() == 2);
    if (!testOk1((len == want) && (strncmp(msg1, cbuf, len) == 0)))
        testDiag("wanted:%d '%.*s'   got:%d '%.*s'", want, want, msg1, len, len, cbuf);
    q1->trySend((void *)msg1, i++);
    testOk1(q1->pending() == 3);

    i = 3;
    while ((len = q1->receive(cbuf, sizeof cbuf, 1.0)) >= 0) {
        --i;
        testOk(q1->pending() == i, "q1->pending() == %d", i);
        want++;
        if (!testOk1((len == want) & (strncmp(msg1, cbuf, len) == 0)))
            testDiag("wanted:%d '%.*s'   got:%d '%.*s'", want, want, msg1, len, len, cbuf);
    }
    testOk1(q1->pending() == 0);

    testDiag("Test sender timeout:");
    i = 0;
    testOk1(q1->pending() == 0);
    while (q1->send((void *)msg1, i, 1.0 ) == 0) {
        i++;
        testOk(q1->pending() == i, "q1->pending() == %d", i);
    }
    testOk1(q1->pending() == 4);

    want = 0;
    len = q1->receive(cbuf, sizeof cbuf);
    testOk1(q1->pending() == 3);
    if (!testOk1((len == want) && (strncmp(msg1, cbuf, len) == 0)))
        testDiag("wanted:%d '%.*s'   got:%d '%.*s'", want, want, msg1, len, len, cbuf);

    want++;
    len = q1->receive(cbuf, sizeof cbuf);
    testOk1(q1->pending() == 2);
    if (!testOk1((len == want) && (strncmp(msg1, cbuf, len) == 0)))
        testDiag("wanted:%d '%.*s'   got:%d '%.*s'", want, want, msg1, len, len, cbuf);
    q1->send((void *)msg1, i++, 1.0);

    want++;
    len = q1->receive(cbuf, sizeof cbuf);
    testOk1(q1->pending() == 2);
    if (!testOk1((len == want) && (strncmp(msg1, cbuf, len) == 0)))
        testDiag("wanted:%d '%.*s'   got:%d '%.*s'", want, want, msg1, len, len, cbuf);
    q1->send((void *)msg1, i++, 1.0);
    testOk1(q1->pending() == 3);

    i = 3;
    while ((len = q1->receive(cbuf, sizeof cbuf, 1.0)) >= 0) {
        --i;
        testOk(q1->pending() == i, "q1->pending() == %d", i);
        want++;
        if (!testOk1((len == want) && (strncmp(msg1, cbuf, len) == 0)))
            testDiag("wanted:%d '%.*s'   got:%d '%.*s'", want, want, msg1, len, len, cbuf);
    }
    testOk1(q1->pending() == 0);

    testDiag("Test receiver with timeout:");
    for (i = 0 ; i < 4 ; i++)
        testOk1 (q1->send((void *)msg1, i, 1.0) == 0);
    testOk1(q1->pending() == 4);
    for (i = 0 ; i < 4 ; i++)
        testOk(q1->receive((void *)cbuf, sizeof cbuf, 1.0) == (int)i,
            "q1->receive(...) == %d", i);
    testOk1(q1->pending() == 0);
    testOk1(q1->receive((void *)cbuf, sizeof cbuf, 1.0) < 0);
    testOk1(q1->pending() == 0);

    testDiag("Single receiver with invalid size, single sender tests:");
    epicsThreadCreate("Bad Receiver", epicsThreadPriorityMedium, epicsThreadGetStackSize(epicsThreadStackMedium), badReceiver, q1);
    epicsThreadSleep(1.0);
    testOk(q1->send((void *)msg1, 10) == 0, "Send with waiting receiver");
    epicsThreadSleep(2.0);
    testOk(q1->send((void *)msg1, 10) == 0, "Send with no receiver");
    epicsThreadSleep(2.0);

    testDiag("Single receiver, single sender tests:");
    epicsThreadSetPriority(epicsThreadGetIdSelf(), epicsThreadPriorityHigh);
    epicsThreadCreate("Receiver one", epicsThreadPriorityMedium, epicsThreadGetStackSize(epicsThreadStackMedium), receiver, q1);
    for (pass = 1 ; pass <= 3 ; pass++) {
        for (i = 0 ; i < 10 ; i++) {
            if (q1->trySend((void *)msg1, i) < 0)
                break;
            if (pass >= 3)
                epicsThreadSleep(0.5);
        }
        switch (pass) {
        case 1:
            if (i<6)
                testDiag("  priority-based scheduler, sent %d messages", i);
            epicsThreadSetPriority(epicsThreadGetIdSelf(), epicsThreadPriorityLow);
            break;
        case 2:
            if (i<10)
                testDiag("  scheduler not strict priority, sent %d messages", i);
            else
                testDiag("  strict priority scheduler, sent 10 messages");
            break;
        case 3:
            testOk(i == 10, "%d of 10 messages sent with sender pauses", i);
            break;
        }
        epicsThreadSleep(1.0);
    }

    /*
     * Single receiver, multiple sender tests
     */
    testDiag("Single receiver, multiple sender tests:");
    testDiag("This test lasts 60 seconds...");
    epicsThreadCreate("Sender 1", epicsThreadPriorityLow, epicsThreadGetStackSize(epicsThreadStackMedium), sender, q1);
    epicsThreadCreate("Sender 2", epicsThreadPriorityMedium, epicsThreadGetStackSize(epicsThreadStackMedium), sender, q1);
    epicsThreadCreate("Sender 3", epicsThreadPriorityHigh, epicsThreadGetStackSize(epicsThreadStackMedium), sender, q1);
    epicsThreadCreate("Sender 4", epicsThreadPriorityHigh, epicsThreadGetStackSize(epicsThreadStackMedium), sender, q1);

    epicsThreadSleep(60.0);

    testExit = 1;
}

MAIN(epicsMessageQueueTest)
{
    testPlan(58);

    finished = epicsEventMustCreate(epicsEventEmpty);

    epicsThreadCreate("messageQueueTest", epicsThreadPriorityMedium,
        epicsThreadGetStackSize(epicsThreadStackMedium),
        messageQueueTest, NULL);

<<<<<<< HEAD
    (void) epicsEventWait(finished);
=======
    epicsEventWait(finished);
    epicsThreadSleep(1.0);
>>>>>>> f16bdb0c

    return testDone();
}<|MERGE_RESOLUTION|>--- conflicted
+++ resolved
@@ -106,13 +106,8 @@
         if (expectmsg[sender-1] > 1)
             testDiag("Sender %d -- %d messages", sender, expectmsg[sender-1]-1);
     }
-<<<<<<< HEAD
     if (!testOk1(errors == 0))
-        testDiag("error count was %d", errors);
-=======
-    testOk1(errors == 0);
-    testDiag("Receiver finished");
->>>>>>> f16bdb0c
+        testDiag("Receiver finished, error count was %d", errors);
     epicsEventSignal(finished);
 }
 
@@ -296,12 +291,8 @@
         epicsThreadGetStackSize(epicsThreadStackMedium),
         messageQueueTest, NULL);
 
-<<<<<<< HEAD
     (void) epicsEventWait(finished);
-=======
-    epicsEventWait(finished);
     epicsThreadSleep(1.0);
->>>>>>> f16bdb0c
 
     return testDone();
 }