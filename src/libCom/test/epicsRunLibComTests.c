--- conflicted
+++ resolved
@@ -44,14 +44,8 @@
 int epicsTimerTest(void);
 int epicsTimeTest(void);
 int epicsTypesTest(void);
-<<<<<<< HEAD
-int macEnvExpandTest(void);
+int macDefExpandTest(void);
 int macLibTest(void);
-=======
-int macLibTest(void);
-int macDefExpandTest(void);
-int ringPointerTest(void);
->>>>>>> bd3a030d
 int ringBytesTest(void);
 int ringPointerTest(void);
 int taskwdTest(void);
@@ -98,18 +92,8 @@
     runTest(epicsThreadPrivateTest);
     runTest(epicsTimeTest);
     runTest(epicsTypesTest);
-<<<<<<< HEAD
-    runTest(macEnvExpandTest);
+    runTest(macDefExpandTest);
     runTest(macLibTest);
-=======
-
-    runTest(macLibTest);
-    
-    runTest(macDefExpandTest);
-
-    runTest(ringPointerTest);
-
->>>>>>> bd3a030d
     runTest(ringBytesTest);
     runTest(ringPointerTest);
     runTest(taskwdTest);
