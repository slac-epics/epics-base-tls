--- conflicted
+++ resolved
@@ -87,11 +87,7 @@
     char *s;
     int status;
 
-<<<<<<< HEAD
-    testPlan(402);
-=======
-    testPlan(303);
->>>>>>> 94397b52
+    testPlan(406);
 
     testChars();
 
@@ -126,7 +122,11 @@
     testOk1(epicsStrHash(abcd, 0) == epicsMemHash(abcde, 4, 0));
     testOk1(epicsStrHash(abcd, 0) != epicsMemHash("abcd\0", 5, 0));
 
-<<<<<<< HEAD
+    testOk1(epicsStrnLen("abcd", 5)==4);
+    testOk1(epicsStrnLen("abcd", 4)==4);
+    testOk1(epicsStrnLen("abcd", 3)==3);
+    testOk1(epicsStrnLen("abcd", 0)==0);
+
     testGlob();
 
     memset(result, 'x', sizeof(result));
@@ -161,12 +161,6 @@
     testOk(status == 8, "size(\"ABCD\", 5) -> %d (exp. 8)", status);
 
     testDiag("Testing esc = epicsStrnEscapedFromRaw(out, 4, ...)");
-=======
-    testOk1(epicsStrnLen("abcd", 5)==4);
-    testOk1(epicsStrnLen("abcd", 4)==4);
-    testOk1(epicsStrnLen("abcd", 3)==3);
-    testOk1(epicsStrnLen("abcd", 0)==0);
->>>>>>> 94397b52
 
     memset(result, 'x', sizeof(result));
     status = epicsStrnEscapedFromRaw(result, 4, ABCD, 3);
