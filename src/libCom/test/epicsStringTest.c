--- conflicted
+++ resolved
@@ -88,11 +88,7 @@
     char *s;
     int status;
 
-<<<<<<< HEAD
-    testPlan(305);
-=======
-    testPlan(299);
->>>>>>> 702edbf4
+    testPlan(323);
 
     testChars();
 
@@ -127,9 +123,8 @@
     testOk1(epicsStrHash(abcd, 0) == epicsMemHash(abcde, 4, 0));
     testOk1(epicsStrHash(abcd, 0) != epicsMemHash("abcd\0", 5, 0));
 
-<<<<<<< HEAD
     testGlob();
-=======
+
     memset(result, 'x', sizeof(result));
     status = epicsStrnEscapedFromRaw(result, 4, ABCD, 3);
     testOk(status == 3, "epicsStrnEscapedFromRaw returned %d (exp. 3)", status);
@@ -165,7 +160,6 @@
     testOk(status == 4, "epicsStrnRawFromEscaped returned %d (exp. 4)", status);
     testOk(result[4] == 'x', "epicsStrnRawFromEscaped no buffer overrun");
     testOk(result[3] == 0, "epicsStrnRawFromEscaped 0-terminated");
->>>>>>> 702edbf4
 
     return testDone();
 }