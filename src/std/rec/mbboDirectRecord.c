--- conflicted
+++ resolved
@@ -173,7 +173,6 @@
         return S_dev_missingSup;
     }
 
-<<<<<<< HEAD
     if (!pact) {
         if (prec->dol.type != CONSTANT &&
             prec->omsl == menuOmslclosed_loop) {
@@ -198,49 +197,13 @@
             prec->val = val;
         }
         else if (prec->udf) {
-            recGblSetSevr(prec, UDF_ALARM, INVALID_ALARM);
+            recGblSetSevr(prec, UDF_ALARM, prec->udfs);
             goto CONTINUE;
         }
 
         prec->udf = FALSE;
         /* Convert VAL to RVAL */
         convert(prec);
-=======
-    if (!prec->pact) {
-	if(prec->dol.type!=CONSTANT && prec->omsl==menuOmslclosed_loop){
-	    long status;
-	    unsigned short val;
-
-	    status = dbGetLink(&prec->dol,DBR_USHORT,&val,0,0);
-	    if(status==0) {
-		prec->val= val;
-		prec->udf= FALSE;
-	    } 
-	    else {
-		recGblSetSevr(prec,LINK_ALARM,INVALID_ALARM);
-		goto CONTINUE;
-	    }
-	}
-	if(prec->udf) {
-	    recGblSetSevr(prec,UDF_ALARM,prec->udfs);
-	    goto CONTINUE;
-	}
-	if(prec->nsev < INVALID_ALARM
-	&& prec->sevr == INVALID_ALARM
-	&& prec->omsl == menuOmslsupervisory) {
-	    /* reload value field with B0 - B15 */
-	    int offset = 1, i;
-	    unsigned char *bit = &(prec->b0);
-	    for (i=0; i<NUM_BITS; i++, offset = offset << 1, bit++) {
-		if (*bit)
-		    prec->val |= offset;
-		else
-		    prec->val &= ~offset;
-	    }
-	}
-	/* convert val to rval */
-	convert(prec);
->>>>>>> 79b499d4
     }
 
 CONTINUE:
