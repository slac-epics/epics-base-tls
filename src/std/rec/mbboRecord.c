/*************************************************************************\
* Copyright (c) 2009 Helmholtz-Zentrum Berlin fuer Materialien und Energie.
* Copyright (c) 2012 UChicago Argonne LLC, as Operator of Argonne
*     National Laboratory.
* Copyright (c) 2002 The Regents of the University of California, as
*     Operator of Los Alamos National Laboratory.
* EPICS BASE is distributed subject to a Software License Agreement found
* in file LICENSE that is included with this distribution. 
\*************************************************************************/

/* $Revision-Id$ */

/* mbboRecord.c - Record Support Routines for multi bit binary Output records */
/*
 *      Original Author: Bob Dalesio
 *      Date:            7-17-87
 */

#include <stddef.h>
#include <stdlib.h>
#include <stdarg.h>
#include <stdio.h>
#include <string.h>

#include "dbDefs.h"
#include "epicsPrint.h"
#include "alarm.h"
#include "dbAccess.h"
#include "dbEvent.h"
#include "dbFldTypes.h"
#include "devSup.h"
#include "errMdef.h"
#include "recSup.h"
#include "recGbl.h"
#include "special.h"
#define GEN_SIZE_OFFSET
#include "mbboRecord.h"
#undef  GEN_SIZE_OFFSET
#include "menuOmsl.h"
#include "menuIvoa.h"
#include "menuYesNo.h"
#include "epicsExport.h"

/* Create RSET - Record Support Entry Table*/
#define report NULL
#define initialize NULL
static long init_record(mbboRecord *, int);
static long process(mbboRecord *);
static long special(DBADDR *, int);
#define get_value NULL
static long cvt_dbaddr(DBADDR *);
#define get_array_info NULL
#define put_array_info NULL
#define get_units NULL
#define get_precision NULL
static long get_enum_str(DBADDR *, char *);
static long get_enum_strs(DBADDR *, struct dbr_enumStrs *);
static long put_enum_str(DBADDR *, char *);
#define get_graphic_double NULL
#define get_control_double NULL
#define get_alarm_double NULL

rset mbboRSET = {
    RSETNUMBER,
    report,
    initialize,
    init_record,
    process,
    special,
    get_value,
    cvt_dbaddr,
    get_array_info,
    put_array_info,
    get_units,
    get_precision,
    get_enum_str,
    get_enum_strs,
    put_enum_str,
    get_graphic_double,
    get_control_double,
    get_alarm_double
};
epicsExportAddress(rset,mbboRSET);

struct mbbodset { /* multi bit binary output dset */
    long number;
    DEVSUPFUN dev_report;
    DEVSUPFUN init;
    DEVSUPFUN init_record;  /*returns: (0, 2) => (success, success no convert)*/
    DEVSUPFUN get_ioint_info;
    DEVSUPFUN write_mbbo;   /*returns: (0, 2) => (success, success no convert)*/
};


static void checkAlarms(mbboRecord *);
static void convert(mbboRecord *);
static void monitor(mbboRecord *);
static long writeValue(mbboRecord *);


static void init_common(mbboRecord *prec)
{
    epicsUInt32 *pstate_values = &prec->zrvl;
    char *pstate_string = prec->zrst;
    int i;

    /* Check if any states are defined */
    for (i = 0; i < 16; i++, pstate_string += sizeof(prec->zrst)) {
        if ((pstate_values[i] != 0) || (*pstate_string != '\0')) {
            prec->sdef = TRUE;
            return;
        }
    }
    prec->sdef = FALSE;
}

static long init_record(mbboRecord *prec, int pass)
{
    struct mbbodset *pdset;
    long status;

    if (pass == 0) {
        init_common(prec);
        return 0;
    }

    pdset = (struct mbbodset *) prec->dset;
    if (!pdset) {
        recGblRecordError(S_dev_noDSET, prec, "mbbo: init_record");
        return S_dev_noDSET;
    }

    if ((pdset->number < 5) || (pdset->write_mbbo == NULL)) {
        recGblRecordError(S_dev_missingSup, prec, "mbbo: init_record");
        return S_dev_missingSup;
    }

    if (prec->siml.type == CONSTANT)
        recGblInitConstantLink(&prec->siml, DBF_USHORT, &prec->simm);

    if (prec->dol.type == CONSTANT)
        if (recGblInitConstantLink(&prec->dol, DBF_USHORT, &prec->val))
            prec->udf = FALSE;

    /* Initialize MASK if the user didn't */
    if (prec->mask == 0)
        prec->mask = (1 << prec->nobt) - 1;

    if (pdset->init_record) {
        status = pdset->init_record(prec);
        init_common(prec);
        if (status == 0) {
            /* Convert initial read-back */
            epicsUInt32 rval = prec->rval;

            if (prec->shft > 0)
                rval >>= prec->shft;

            if (prec->sdef) {
                epicsUInt32 *pstate_values = &prec->zrvl;
                int i;

                prec->val = 65535;        /* initalize to unknown state */
                for (i = 0; i < 16; i++) {
                    if (*pstate_values == rval) {
                        prec->val = i;
                        break;
                    }
                    pstate_values++;
                }
            }
            else {
                /* No defined states, punt */
                prec->val = rval;
            }
            prec->udf = FALSE;
        }
        else if (status == 2)
            status = 0;
    }
    else {
        init_common(prec);
        status = 0;
    }
    /* Convert VAL to RVAL */
    convert(prec);

    prec->mlst = prec->val;
    prec->lalm = prec->val;
    prec->oraw = prec->rval;
    prec->orbv = prec->rbv;
    return status;
}

static long process(mbboRecord *prec)
{
    struct mbbodset *pdset = (struct mbbodset *) prec->dset;
    long status = 0;
    int pact = prec->pact;

    if ((pdset == NULL) || (pdset->write_mbbo == NULL)) {
        prec->pact = TRUE;
        recGblRecordError(S_dev_missingSup, prec, "write_mbbo");
        return S_dev_missingSup;
    }

    if (!pact) {
        if (prec->dol.type != CONSTANT &&
            prec->omsl == menuOmslclosed_loop) {
            epicsUInt16 val;

            if (dbGetLink(&prec->dol, DBR_USHORT, &val, 0, 0)) {
                recGblSetSevr(prec, LINK_ALARM, INVALID_ALARM);
                goto CONTINUE;
            }
            prec->val = val;
        }
<<<<<<< HEAD
        else if (prec->udf) {
            recGblSetSevr(prec, UDF_ALARM, INVALID_ALARM);
=======
        if (prec->udf==TRUE) {
            recGblSetSevr(prec, UDF_ALARM, prec->udfs);
>>>>>>> 79b499d4
            goto CONTINUE;
        }

        prec->udf = FALSE;
        /* Convert VAL to RVAL */
        convert(prec);
    }

CONTINUE:
    /* Check for alarms */
    checkAlarms(prec);

    if (prec->nsev < INVALID_ALARM)
        status = writeValue(prec);
    else {
        switch (prec->ivoa) {
        case menuIvoaSet_output_to_IVOV:
            if (!prec->pact) {
                prec->val = prec->ivov;
                convert(prec);
            }
            /* No break, fall through... */
        case menuIvoaContinue_normally:
            status = writeValue(prec);
            break;
        case menuIvoaDon_t_drive_outputs:
            break;
        default :
            status = -1;
            recGblRecordError(S_db_badField, prec,
                    "mbbo::process Illegal IVOA field");
        }
    }

    /* Done if device support set pact */
    if (!pact && prec->pact)
        return 0;

    prec->pact = TRUE;
    recGblGetTimeStamp(prec);
    monitor(prec);

    /* Wrap up */
    recGblFwdLink(prec);
    prec->pact = FALSE;
    return status;
}

static long special(DBADDR *paddr, int after)
{
    mbboRecord *prec = (mbboRecord *) paddr->precord;
    int fieldIndex = dbGetFieldIndex(paddr);

    if (!after)
        return 0;

    switch (paddr->special) {
    case SPC_MOD:
        init_common(prec);
        if (fieldIndex >= mbboRecordZRST && fieldIndex <= mbboRecordFFST) {
            int event = DBE_PROPERTY;

            if (prec->val == fieldIndex - mbboRecordZRST)
                event |= DBE_VALUE | DBE_LOG;
            db_post_events(prec, &prec->val, event);
        }
        return 0;
    default:
        recGblDbaddrError(S_db_badChoice, paddr, "mbbo: special");
        return S_db_badChoice;
    }
}

static long cvt_dbaddr(DBADDR *paddr)
{
    mbboRecord *prec = (mbboRecord *) paddr->precord;

    if (dbGetFieldIndex(paddr) != mbboRecordVAL) {
        recGblDbaddrError(S_db_badField, paddr, "mbbo: cvt_dbaddr");
        return 0;
    }
    if (!prec->sdef) {
        paddr->field_type = DBF_USHORT;
        paddr->dbr_field_type = DBF_USHORT;
    }
    return 0;
}

static long get_enum_str(DBADDR *paddr, char *pstring)
{
    mbboRecord *prec = (mbboRecord *) paddr->precord;
    epicsEnum16 *pfield = paddr->pfield;
    epicsEnum16 val = *pfield;

    if (dbGetFieldIndex(paddr) != mbboRecordVAL) {
        strcpy(pstring, "Bad Field");
    }
    else if (val <= 15) {
        const char *pstate = prec->zrst + val * sizeof(prec->zrst);

        strncpy(pstring, pstate, sizeof(prec->zrst));
    }
    else {
        strcpy(pstring, "Illegal Value");
    }
    return 0;
}

static long get_enum_strs(DBADDR *paddr, struct dbr_enumStrs *pes)
{
    mbboRecord *prec = (mbboRecord *) paddr->precord;
    const char *pstate;
    int i, states = 0;

    memset(pes->strs, '\0', sizeof(pes->strs));
    pstate = prec->zrst;
    for (i = 0; i < 16; i++) {
        strncpy(pes->strs[i], pstate, sizeof(prec->zrst));
        if (*pstate)
            states = i + 1;
        pstate += sizeof(prec->zrst);
    }
    pes->no_str = states;

    return 0;
}

static long put_enum_str(DBADDR *paddr,char *pstring)
{
    mbboRecord *prec = (mbboRecord *) paddr->precord;
    const char *pstate;
    int i;

    if (prec->sdef) {
        pstate = prec->zrst;
        for (i = 0; i < 16; i++) {
            if (strncmp(pstate, pstring, sizeof(prec->zrst)) == 0) {
                prec->val = i;
                return 0;
            }
            pstate += sizeof(prec->zrst);
        }
    }
    return S_db_badChoice;
}

static void checkAlarms(mbboRecord *prec)
{
    epicsEnum16 val = prec->val;

    /* Check for STATE alarm */
    if (val > 15) {
        /* Unknown state */
        recGblSetSevr(prec, STATE_ALARM, prec->unsv);
    }
    else {
        /* State has a severity field */
        epicsEnum16 *severities = &prec->zrsv;
        recGblSetSevr(prec, STATE_ALARM, severities[prec->val]);
    }

    /* Check for COS alarm */
    if (val == prec->lalm ||
        recGblSetSevr(prec, COS_ALARM, prec->cosv))
        return;

    prec->lalm = val;
}

static void monitor(mbboRecord *prec)
{
    epicsUInt16 events = recGblResetAlarms(prec);

    if (prec->mlst != prec->val) {
        events |= DBE_VALUE | DBE_LOG;
        prec->mlst = prec->val;
    }
    if (events)
        db_post_events(prec, &prec->val, events);

    events |= DBE_VALUE | DBE_LOG;
    if (prec->oraw != prec->rval) {
        db_post_events(prec, &prec->rval, events);
        prec->oraw = prec->rval;
    }
    if (prec->orbv != prec->rbv) {
        db_post_events(prec, &prec->rbv, events);
        prec->orbv = prec->rbv;
    }
}

static void convert(mbboRecord *prec)
{
    /* Convert VAL to RVAL */
    if (prec->sdef) {
        epicsUInt32 *pvalues = &prec->zrvl;

        if (prec->val > 15) {
            recGblSetSevr(prec, SOFT_ALARM, INVALID_ALARM);
            return;
        }
        prec->rval = pvalues[prec->val];
    }
    else
        prec->rval = prec->val;

    if (prec->shft > 0)
        prec->rval <<= prec->shft;
}

static long writeValue(mbboRecord *prec)
{
    long status;
    struct mbbodset *pdset = (struct mbbodset *) prec->dset;

    if (prec->pact)
        return pdset->write_mbbo(prec);

    status = dbGetLink(&prec->siml, DBR_USHORT, &prec->simm, 0, 0);
    if (status)
        return status;

    switch (prec->simm) {
    case menuYesNoNO:
        return pdset->write_mbbo(prec);

    case menuYesNoYES:
        recGblSetSevr(prec, SIMM_ALARM, prec->sims);
        return dbPutLink(&prec->siol, DBR_USHORT, &prec->val, 1);

    default:
        recGblSetSevr(prec, SOFT_ALARM, INVALID_ALARM);
        return -1;
    }
}<|MERGE_RESOLUTION|>--- conflicted
+++ resolved
@@ -215,13 +215,8 @@
             }
             prec->val = val;
         }
-<<<<<<< HEAD
         else if (prec->udf) {
-            recGblSetSevr(prec, UDF_ALARM, INVALID_ALARM);
-=======
-        if (prec->udf==TRUE) {
             recGblSetSevr(prec, UDF_ALARM, prec->udfs);
->>>>>>> 79b499d4
             goto CONTINUE;
         }
 
