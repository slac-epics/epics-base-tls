/*************************************************************************\
* Copyright (c) 2008 UChicago Argonne LLC, as Operator of Argonne
*     National Laboratory.
* Copyright (c) 2002 The Regents of the University of California, as
*     Operator of Los Alamos National Laboratory.
* EPICS BASE is distributed subject to a Software License Agreement found
* in file LICENSE that is included with this distribution. 
\*************************************************************************/

/* recStringin.c - Record Support Routines for Stringin records */
/*
 *      Author: 	Janet Anderson
 *      Date:   	4/23/91
 */


#include <stddef.h>
#include <stdlib.h>
#include <stdarg.h>
#include <stdio.h>
#include <string.h>

#include "dbDefs.h"
#include "epicsPrint.h"
#include "alarm.h"
#include "dbAccess.h"
#include "dbEvent.h"
#include "dbFldTypes.h"
#include "devSup.h"
#include "errMdef.h"
#include "recSup.h"
#include "recGbl.h"
#include "menuYesNo.h"

#define GEN_SIZE_OFFSET
#include "stringinRecord.h"
#undef  GEN_SIZE_OFFSET
#include "epicsExport.h"

/* Create RSET - Record Support Entry Table*/
#define report NULL
#define initialize NULL
static long init_record(struct dbCommon *, int);
static long process(struct dbCommon *);
#define special NULL
#define get_value NULL
#define cvt_dbaddr NULL
#define get_array_info NULL
#define put_array_info NULL
#define get_units NULL
#define get_precision NULL
#define get_enum_str NULL
#define get_enum_strs NULL
#define put_enum_str NULL
#define get_graphic_double NULL
#define get_control_double NULL
#define get_alarm_double NULL

rset stringinRSET={
	RSETNUMBER,
	report,
	initialize,
	init_record,
	process,
	special,
	get_value,
	cvt_dbaddr,
	get_array_info,
	put_array_info,
	get_units,
	get_precision,
	get_enum_str,
	get_enum_strs,
	put_enum_str,
	get_graphic_double,
	get_control_double,
	get_alarm_double
};
epicsExportAddress(rset,stringinRSET);

struct stringindset { /* stringin input dset */
	long		number;
	DEVSUPFUN	dev_report;
	DEVSUPFUN	init;
	DEVSUPFUN	init_record; /*returns: (-1,0)=>(failure,success)*/
	DEVSUPFUN	get_ioint_info;
	DEVSUPFUN	read_stringin; /*returns: (-1,0)=>(failure,success)*/
};
static void monitor(stringinRecord *);
static long readValue(stringinRecord *);


static long init_record(struct dbCommon *pcommon, int pass)
{
    struct stringinRecord *prec = (struct stringinRecord *)pcommon;
    STATIC_ASSERT(sizeof(prec->oval)==sizeof(prec->val));
<<<<<<< HEAD
    struct stringindset *pdset = (struct stringindset *) prec->dset;
=======
    STATIC_ASSERT(sizeof(prec->sval)==sizeof(prec->val));
    struct stringindset *pdset;
    long status;
>>>>>>> a9764c8f

    if (pass==0)
        return 0;

    recGblInitConstantLink(&prec->siml, DBF_USHORT, &prec->simm);
    recGblInitConstantLink(&prec->siol, DBF_STRING, prec->sval);

    if (!pdset) {
        recGblRecordError(S_dev_noDSET, prec, "stringin: init_record");
        return S_dev_noDSET;
    }

    /* must have read_stringin function defined */
    if ((pdset->number < 5) || (pdset->read_stringin == NULL)) {
        recGblRecordError(S_dev_missingSup, prec, "stringin: init_record");
        return S_dev_missingSup;
    }

    if (pdset->init_record) {
        long status = pdset->init_record(prec);

        if (status)
            return status;
    }
<<<<<<< HEAD
    strcpy(prec->oval, prec->val);
    return 0;
=======
    strncpy(prec->oval, prec->val, sizeof(prec->val));
    return(0);
>>>>>>> a9764c8f
}

/*
 */
static long process(struct dbCommon *pcommon)
{
    struct stringinRecord *prec = (struct stringinRecord *)pcommon;
    struct stringindset  *pdset = (struct stringindset *)(prec->dset);
	long		 status;
	unsigned char    pact=prec->pact;

	if( (pdset==NULL) || (pdset->read_stringin==NULL) ) {
		prec->pact=TRUE;
		recGblRecordError(S_dev_missingSup,(void *)prec,"read_stringin");
		return(S_dev_missingSup);
	}

	status=readValue(prec); /* read the new value */
	/* check if device support set pact */
	if ( !pact && prec->pact ) return(0);
	prec->pact = TRUE;

	recGblGetTimeStamp(prec);

	/* check event list */
	monitor(prec);
	/* process the forward scan link record */
	recGblFwdLink(prec);

	prec->pact=FALSE;
	return(status);
}

static void monitor(stringinRecord *prec)
{
    int monitor_mask = recGblResetAlarms(prec);

    if (strncmp(prec->oval, prec->val, sizeof(prec->val))) {
        monitor_mask |= DBE_VALUE | DBE_LOG;
        strncpy(prec->oval, prec->val, sizeof(prec->val));
    }

    if (prec->mpst == stringinPOST_Always)
        monitor_mask |= DBE_VALUE;
    if (prec->apst == stringinPOST_Always)
        monitor_mask |= DBE_LOG;

    if (monitor_mask)
        db_post_events(prec, prec->val, monitor_mask);
}

static long readValue(stringinRecord *prec)
{
	long		status;
        struct stringindset 	*pdset = (struct stringindset *) (prec->dset);

	if (prec->pact == TRUE){
		status=(*pdset->read_stringin)(prec);
		return(status);
	}

	status=dbGetLink(&(prec->siml),DBR_USHORT, &(prec->simm),0,0);
	if (status)
		return(status);

	if (prec->simm == menuYesNoNO){
		status=(*pdset->read_stringin)(prec);
		return(status);
	}
	if (prec->simm == menuYesNoYES){
		status=dbGetLink(&(prec->siol),DBR_STRING,
			prec->sval,0,0);
		if (status==0) {
			strncpy(prec->val, prec->sval, sizeof(prec->val));
			prec->udf=FALSE;
		}
	} else {
		status=-1;
		recGblSetSevr(prec,SOFT_ALARM,INVALID_ALARM);
		return(status);
	}
        recGblSetSevr(prec,SIMM_ALARM,prec->sims);

	return(status);
}<|MERGE_RESOLUTION|>--- conflicted
+++ resolved
@@ -95,13 +95,8 @@
 {
     struct stringinRecord *prec = (struct stringinRecord *)pcommon;
     STATIC_ASSERT(sizeof(prec->oval)==sizeof(prec->val));
-<<<<<<< HEAD
+    STATIC_ASSERT(sizeof(prec->sval)==sizeof(prec->val));
     struct stringindset *pdset = (struct stringindset *) prec->dset;
-=======
-    STATIC_ASSERT(sizeof(prec->sval)==sizeof(prec->val));
-    struct stringindset *pdset;
-    long status;
->>>>>>> a9764c8f
 
     if (pass==0)
         return 0;
@@ -126,13 +121,9 @@
         if (status)
             return status;
     }
-<<<<<<< HEAD
-    strcpy(prec->oval, prec->val);
+
+    strncpy(prec->oval, prec->val, sizeof(prec->val));
     return 0;
-=======
-    strncpy(prec->oval, prec->val, sizeof(prec->val));
-    return(0);
->>>>>>> a9764c8f
 }
  
