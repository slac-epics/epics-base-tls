--- conflicted
+++ resolved
@@ -8,18 +8,11 @@
 use Carp;
 require Exporter;
 
-<<<<<<< HEAD
 our @ISA = qw(Exporter);
 
 our @EXPORT = qw(&pushContext &popContext &dieContext &warnContext &is_reserved
     &escapeCcomment &escapeCstring $RXident $RXname $RXuint $RXint $RXhex $RXoct
-    $RXuintx $RXintx $RXnum $RXdqs $RXsqs $RXstr);
-=======
-@ISA = qw(Exporter);
-@EXPORT = qw(&pushContext &popContext &dieContext &warnContext &is_reserved
-    &identifier &unquote &escapeCcomment &escapeCstring $RXident $RXname
-    $RXuint $RXint $RXhex $RXoct $RXuintx $RXintx $RXnum $RXdqs $RXstr);
->>>>>>> 14716684
+    $RXuintx $RXintx $RXnum $RXdqs $RXstr);
 
 
 our $RXident = qr/ [a-zA-Z] [a-zA-Z0-9_]* /x;
@@ -31,14 +24,8 @@
 our $RXuintx = qr/ ( $RXhex | $RXoct | $RXuint ) /ox;
 our $RXintx =  qr/ ( $RXhex | $RXoct | $RXint ) /ox;
 our $RXnum =   qr/ -? (?: \d+ | \d* \. \d+ ) (?: [eE] [-+]? \d+ )? /x;
-<<<<<<< HEAD
 our $RXdqs =   qr/ " (?: [^"] | \\" )* " /x;
-our $RXsqs =   qr/ ' (?: [^'] | \\' )* ' /x;
-our $RXstr =   qr/ ( $RXname | $RXnum | $RXdqs | $RXsqs ) /ox;
-=======
-our $RXdqs =   qr/" (?: [^"] | \\" )* " /x;
 our $RXstr =   qr/ ( $RXname | $RXnum | $RXdqs ) /ox;
->>>>>>> 14716684
 
 our @context;
 
