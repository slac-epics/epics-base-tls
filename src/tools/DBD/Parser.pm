package DBD::Parser;

use strict;
use warnings;

require Exporter;

our @ISA = qw(Exporter);
our @EXPORT = qw(&ParseDBD);

use DBD;
use DBD::Base;
use DBD::Breaktable;
use DBD::Device;
use DBD::Driver;
use DBD::Link;
use DBD::Menu;
use DBD::Recordtype;
use DBD::Recfield;
use DBD::Record;
use DBD::Registrar;
use DBD::Function;
use DBD::Variable;

our $debug=0;

sub ParseDBD {
    (my $dbd, $_) = @_;
    while (1) {
        parseCommon($dbd);
        if (m/\G menu \s* \( \s* $RXstr \s* \) \s* \{/oxgc) {
            print "Menu: $1\n" if $debug;
            my ($menu_name) = unquote($1);
            parse_menu($dbd, $menu_name);
        }
        elsif (m/\G driver \s* \( \s* $RXstr \s* \)/oxgc) {
            print "Driver: $1\n" if $debug;
            my ($driver_name) = unquote($1);
            $dbd->add(DBD::Driver->new($driver_name));
        }
        elsif (m/\G link \s* \( \s* $RXstr \s*, \s* $RXstr \s* \)/oxgc) {
            print "Link $1, $2\n" if $debug;
            my ($key, $lset) = unquote($1, $2);
            $dbd->add(DBD::Link->new($key, $lset));
        }
        elsif (m/\G registrar \s* \( \s* $RXstr \s* \)/oxgc) {
            print "Registrar: $1\n" if $debug;
            my ($registrar_name) = unquote($1);
            $dbd->add(DBD::Registrar->new($registrar_name));
        }
        elsif (m/\G function \s* \( \s* $RXstr \s* \)/oxgc) {
            print "Function: $1\n" if $debug;
            my ($function_name) = unquote($1);
            $dbd->add(DBD::Function->new($function_name));
        }
        elsif (m/\G breaktable \s* \( \s* $RXstr \s* \) \s* \{/oxgc) {
            print "Breaktable: $1\n" if $debug;
            my ($breaktable_name) = unquote($1);
            parse_breaktable($dbd, $breaktable_name);
        }
        elsif (m/\G recordtype \s* \( \s* $RXstr \s* \) \s* \{/oxgc) {
            print "Recordtype: $1\n" if $debug;
            my ($recordtype_name) = unquote($1);
            parse_recordtype($dbd, $recordtype_name);
        }
        elsif (m/\G g?record \s* \( \s* $RXstr \s*, \s* $RXstr \s* \) \s* \{/oxgc) {
            print "Record: $1, $2\n" if $debug;
            my ($record_type, $record_name) = unquote($1, $2);
            parse_record($dbd, $record_type, $record_name);
        }
        elsif (m/\G alias \s* \( \s* $RXstr \s*, \s* $RXstr \s* \)/oxgc) {
            print "Alias: $1, $2\n" if $debug;
            my ($record_name, $alias) = unquote($1, $2);
            my $rec = $dbd->record($record_name);
            dieContext("Alias '$alias' refers to unknown record '$record_name'")
                unless defined $rec;
            dieContext("Can't create alias '$alias', name already used")
                if defined $dbd->record($alias);
            $rec->add_alias($alias);
            $dbd->add($rec, $alias);
        }
        elsif (m/\G variable \s* \( \s* $RXstr \s* \)/oxgc) {
            print "Variable: $1\n" if $debug;
            my ($variable_name) = unquote($1);
            $dbd->add(DBD::Variable->new($variable_name));
        }
        elsif (m/\G variable \s* \( \s* $RXstr \s* , \s* $RXstr \s* \)/oxgc) {
            print "Variable: $1, $2\n" if $debug;
            my ($variable_name, $variable_type) = unquote($1, $2);
            $dbd->add(DBD::Variable->new($variable_name, $variable_type));
        }
        elsif (m/\G device \s* \( \s* $RXstr \s* , \s* $RXstr \s* ,
                          \s* $RXstr \s* , \s*$RXstr \s* \)/oxgc) {
            print "Device: $1, $2, $3, $4\n" if $debug;
            my ($record_type, $link_type, $dset, $choice) =
                unquote($1, $2, $3, $4);
            my $rtyp = $dbd->recordtype($record_type);
            if (!defined $rtyp) {
                $rtyp = DBD::Recordtype->new($record_type);
                warn "Device using undefined record type '$record_type', place-holder created\n";
                $dbd->add($rtyp);
            }
            $rtyp->add_device(DBD::Device->new($link_type, $dset, $choice));
        } else {
            last unless m/\G (.*) $/moxgc;
            dieContext("Syntax error in '$1'");
        }
    }
}

sub parseCommon {
    my ($obj) = @_;
    while (1) {
        # Skip leading whitespace
        m/\G \s* /oxgc;

        # Extract POD
<<<<<<< HEAD
        if (m/\G ( = [a-zA-Z] .* ) \n/oxgc) {
            $obj->add_pod($1, parsePod());
=======
        if (m/\G ( = [a-zA-Z] )/xgc) {
	    # The above regex was split from the one below for performance.
	    # Using m/\G ( = [a-zA-Z] .* ) \n/ is slow in Perl 5.20 and later.
	    my $directive = $1;
	    m/\G ( .* ) \n/xgc;
	    $directive .= $1;
            $obj->add_pod($directive, &parsePod);
>>>>>>> 32a6f6c4
        }
        elsif (m/\G \# /oxgc) {
            if (m/\G \# ! BEGIN \{ ( [^}]* ) \} ! \# \# \n/oxgc) {
                print "File-Begin: $1\n" if $debug;
                pushContext("file '$1'");
            }
            elsif (m/\G \# ! END \{ ( [^}]* ) \} ! \# \# \n?/oxgc) {
                print "File-End: $1\n" if $debug;
                popContext("file '$1'");
            }
            else {
                m/\G (.*) \n/oxgc;
                $obj->add_comment($1);
                print "Comment: $1\n" if $debug;
            }
        } else {
            return;
        }
    }
}

sub unquote {
    return map { m/^ ("?) (.*) \1 $/ox; $2 } @_;
}

sub parsePod {
    pushContext("Pod markup");
    my @pod;
    while (1) {
        if (m/\G ( =cut .* ) \n?/oxgc) {
            popContext("Pod markup");
            return @pod;
        }
        elsif (m/\G ( .* ) $/oxgc) {
            dieContext("Unexpected end of input file, Pod block not closed");
        }
        elsif (m/\G ( .* ) \n/oxgc) {
            push @pod, $1
        }
    }
}

sub parse_menu {
    my ($dbd, $menu_name) = @_;
    pushContext("menu($menu_name)");
    my $menu = DBD::Menu->new($menu_name);
    while(1) {
        parseCommon($menu);
        if (m/\G choice \s* \( \s* $RXstr \s* , \s* $RXstr \s* \)/oxgc) {
            print " Menu-Choice: $1, $2\n" if $debug;
            my ($choice_name, $value) = unquote($1, $2);
            $menu->add_choice($choice_name, $value);
        }
        elsif (m/\G \}/oxgc) {
            print " Menu-End:\n" if $debug;
            $dbd->add($menu);
            popContext("menu($menu_name)");
            return;
        } else {
            m/\G (.*) $/moxgc or dieContext("Unexpected end of input");
            dieContext("Syntax error in '$1'");
        }
    }
}

sub parse_breaktable {
    my ($dbd, $breaktable_name) = @_;
    pushContext("breaktable($breaktable_name)");
    my $bt = DBD::Breaktable->new($breaktable_name);
    while(1) {
        parseCommon($bt);
        if (m/\G point\s* \(\s* $RXstr \s* , \s* $RXstr \s* \)/oxgc) {
            print " Breaktable-Point: $1, $2\n" if $debug;
            my ($raw, $eng) = unquote($1, $2);
            $bt->add_point($raw, $eng);
        }
        elsif (m/\G $RXstr \s* (?: , \s*)? $RXstr (?: \s* ,)?/oxgc) {
            print " Breaktable-Data: $1, $2\n" if $debug;
            my ($raw, $eng) = unquote($1, $2);
            $bt->add_point($raw, $eng);
        }
        elsif (m/\G \}/oxgc) {
            print " Breaktable-End:\n" if $debug;
            $dbd->add($bt);
            popContext("breaktable($breaktable_name)");
            return;
        } else {
            m/\G (.*) $/moxgc or dieContext("Unexpected end of input");
            dieContext("Syntax error in '$1'");
        }
    }
}

sub parse_recordtype {
    my ($dbd, $record_type) = @_;
    pushContext("recordtype($record_type)");
    my $rtyp = DBD::Recordtype->new($record_type);
    while(1) {
        parseCommon($rtyp);
        if (m/\G field \s* \( \s* $RXstr \s* , \s* $RXstr \s* \) \s* \{/oxgc) {
            print " Recordtype-Field: $1, $2\n" if $debug;
            my ($field_name, $field_type) = unquote($1, $2);
            parse_field($rtyp, $field_name, $field_type);
        }
        elsif (m/\G % (.*) \n/oxgc) {
            print " Recordtype-Cdef: $1\n" if $debug;
            $rtyp->add_cdef($1);
        }
        elsif (m/\G \}/oxgc) {
            print " Recordtype-End:\n" if $debug;
            $dbd->add($rtyp);
            popContext("recordtype($record_type)");
            return;
        } else {
            m/\G (.*) $/moxgc or dieContext("Unexpected end of input");
            dieContext("Syntax error in '$1'");
        }
    }
}

sub parse_record {
    my ($dbd, $record_type, $record_name) = @_;
    pushContext("record($record_type, $record_name)");
    my $rtyp = $dbd->recordtype($record_type);
    my $rec = $dbd->record($record_name);
    if (defined $rec) {
        my $otyp = $rec->recordtype;
        my $otyp_name = $otyp->name;
        $rtyp = $otyp if $record_type eq '*';
        dieContext("A(n) $otyp_name record '$record_name' already exists")
            unless $otyp == $rtyp;
    } else {
        dieContext("No record exists named '$record_name'")
            if $record_type eq '*';
        dieContext("No recordtype exists named '$record_type'")
            unless defined $rtyp;
        $rec = DBD::Record->new($rtyp, $record_name);
    }
    while (1) {
        parseCommon($rec);
        if (m/\G field \s* \( \s* $RXstr \s* , \s* $RXstr \s* \)/oxgc) {
            print " Record-Field: $1, $2\n" if $debug;
            my ($field_name, $value) = unquote($1, $2);
            $rec->put_field($field_name, $value);
        }
        elsif (m/\G info \s* \( \s* $RXstr \s* , \s* $RXstr \s* \)/oxgc) {
            print " Record-Info: $1, $2\n" if $debug;
            my ($info_name, $value) = unquote($1, $2);
            $rec->add_info($info_name, $value);
        }
        elsif (m/\G alias \s* \( \s* $RXstr \s* \)/oxgc) {
            print " Record-Alias: $1\n" if $debug;
            my ($alias) = unquote($1);
            dieContext("Can't create alias '$alias', name in use")
                if defined $dbd->record($1);
            $rec->add_alias($alias);
            $dbd->add($rec, $alias);
        }
        elsif (m/\G \}/oxgc) {
            print " Record-End:\n" if $debug;
            $dbd->add($rec);
            popContext("record($record_type, $record_name)");
            return;
        } else {
            m/\G (.*) $/moxgc or dieContext("Unexpected end of input");
            dieContext("Syntax error in '$1'");
        }
    }
}

sub parse_field {
    my ($rtyp, $field_name, $field_type) = @_;
    my $fld = DBD::Recfield->new($field_name, $field_type);
    pushContext("field($field_name, $field_type)");
    while(1) {
        parseCommon($fld);
        if (m/\G (\w+) \s* \( \s* $RXstr \s* \)/oxgc) {
            print "  Field-Attribute: $1, $2\n" if $debug;
            my ($attr, $value) = unquote($1, $2);
            $fld->add_attribute($attr, $value);
        }
        elsif (m/\G \}/oxgc) {
            print "  Field-End:\n" if $debug;
            $rtyp->add_field($fld);
            popContext("field($field_name, $field_type)");
            return;
        } else {
            m/\G (.*) $/moxgc or dieContext("Unexpected end of input");
            dieContext("Syntax error in '$1'");
        }
    }
}

1;<|MERGE_RESOLUTION|>--- conflicted
+++ resolved
@@ -115,18 +115,13 @@
         m/\G \s* /oxgc;
 
         # Extract POD
-<<<<<<< HEAD
-        if (m/\G ( = [a-zA-Z] .* ) \n/oxgc) {
-            $obj->add_pod($1, parsePod());
-=======
         if (m/\G ( = [a-zA-Z] )/xgc) {
 	    # The above regex was split from the one below for performance.
 	    # Using m/\G ( = [a-zA-Z] .* ) \n/ is slow in Perl 5.20 and later.
 	    my $directive = $1;
 	    m/\G ( .* ) \n/xgc;
 	    $directive .= $1;
-            $obj->add_pod($directive, &parsePod);
->>>>>>> 32a6f6c4
+            $obj->add_pod($directive, parsePod());
         }
         elsif (m/\G \# /oxgc) {
             if (m/\G \# ! BEGIN \{ ( [^}]* ) \} ! \# \# \n/oxgc) {
