--- conflicted
+++ resolved
@@ -5,17 +5,9 @@
 # in file LICENSE that is included with this distribution.
 #*************************************************************************
 
-<<<<<<< HEAD
-# $Revision-Id$
-
 package EPICS::Path;
 require 5.000;
 require Exporter;
-=======
-use Carp;
-use Cwd qw(getcwd abs_path);
-use File::Spec;
->>>>>>> 14716684
 
 =head1 NAME
 
