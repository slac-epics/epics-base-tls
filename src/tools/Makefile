--- conflicted
+++ resolved
@@ -36,17 +36,13 @@
 PERL_SCRIPTS += genVersionHeader.pl
 
 HTMLS = style.css
-HTMLS += dbdToHtml.html
 HTMLS += EPICS/Getopts.html
 HTMLS += EPICS/Path.html
 HTMLS += EPICS/Readfile.html
 HTMLS += fullPathName.html
 HTMLS += munch.html
-<<<<<<< HEAD
-=======
 HTMLS += podToHtml.html
 HTMLS += podRemove.html
->>>>>>> 7ef9ea71
 
 # Build Package Config Files
 
